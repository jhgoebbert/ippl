// Test PIC3d
//   This test program sets up a simple sine-wave electric field in 3D,
//   creates a population of particles with random q/m values (charge-to-mass
//   ratio) and velocities, and then tracks their motions in the static
//   electric field using cloud-in-cell interpolation and periodic BCs.
//
//   Usage:
//     srun ./PIC3d 128 128 128 10000 10 --info 10
//
// Copyright (c) 2020, Paul Scherrer Institut, Villigen PSI, Switzerland
// All rights reserved
//
// This file is part of IPPL.
//
// IPPL is free software: you can redistribute it and/or modify
// it under the terms of the GNU General Public License as published by
// the Free Software Foundation, either version 3 of the License, or
// (at your option) any later version.
//
// You should have received a copy of the GNU General Public License
// along with IPPL. If not, see <https://www.gnu.org/licenses/>.
//
#include "Ippl.h"
#include <string>
#include <fstream>
#include <vector>
#include <iostream>
#include <set>

#include <random>
#include <chrono>
#include "Utility/IpplTimings.h"

// dimension of our positions
constexpr unsigned Dim = 3;

// some typedefs
typedef ippl::detail::ParticleLayout<double,Dim>   PLayout_t;
typedef ippl::UniformCartesian<double, Dim>        Mesh_t;
typedef Cell                                       Center_t;
typedef FieldLayout<Dim> FieldLayout_t;
<<<<<<< HEAD
// typedef Field<double, Dim, Mesh_t, Center_t>       Field_t;
// typedef Field<Vector_t, Dim, Mesh_t, Center_t>     VField_t;
// typedef IntCIC IntrplCIC_t;
// typedef IntNGP IntrplNGP_t;
=======
>>>>>>> 90e46b10


template<typename T, unsigned Dim>
using Vector = ippl::Vector<T, Dim>;

template<typename T, unsigned Dim>
using Field = ippl::Field<T, Dim>;

template<typename T>
using ParticleAttrib = ippl::ParticleAttrib<T>;

typedef Vector<double, Dim>  Vector_t;
typedef Field<double, Dim>   Field_t;
typedef Field<Vector_t, Dim> VField_t;



double pi = acos(-1.0);

void dumpVTK(VField_t& EFD, int nx, int ny, int nz, int iteration,
             double dx, double dy, double dz) {


    typename VField_t::view_type::host_mirror_type host_view = EFD.getHostMirror();

    Kokkos::deep_copy(host_view, EFD.getView());
    std::ofstream vtkout;
    vtkout.precision(10);
    vtkout.setf(std::ios::scientific, std::ios::floatfield);

    std::stringstream fname;
    fname << "data/ef_";
    fname << std::setw(4) << std::setfill('0') << iteration;
    fname << ".vtk";

    // open a new data file for this iteration
    // and start with header
    vtkout.open(fname.str().c_str(), std::ios::out);
    vtkout << "# vtk DataFile Version 2.0" << std::endl;
    vtkout << "pic3d" << std::endl;
    vtkout << "ASCII" << std::endl;
    vtkout << "DATASET STRUCTURED_POINTS" << std::endl;
    vtkout << "DIMENSIONS " << nx+3 << " " << ny+3 << " " << nz+3 << std::endl;
    vtkout << "ORIGIN "     << -dx  << " " << -dy  << " "  << -dz << std::endl;
    vtkout << "SPACING " << dx << " " << dy << " " << dz << std::endl;
    vtkout << "CELL_DATA " << (nx+2)*(ny+2)*(nz+2) << std::endl;

    vtkout << "VECTORS E-Field float" << std::endl;
    for (int z=0; z<nz+2; z++) {
        for (int y=0; y<ny+2; y++) {
            for (int x=0; x<nx+2; x++) {
                
                vtkout << host_view(x,y,z)[0] << "\t"
                       << host_view(x,y,z)[1] << "\t"
                       << host_view(x,y,z)[2] << std::endl;
            }
        }
    }

    // close the output file for this iteration:
    vtkout.close();
}


void dumpVTK(Field_t& EFD, int nx, int ny, int nz, int iteration,
             double dx, double dy, double dz) {

    typename Field_t::view_type::host_mirror_type host_view = EFD.getHostMirror();
    Kokkos::deep_copy(host_view, EFD.getView());
    std::ofstream vtkout;
    vtkout.precision(10);
    vtkout.setf(std::ios::scientific, std::ios::floatfield);

    std::stringstream fname;
    fname << "data/scalar_";
    fname << std::setw(4) << std::setfill('0') << iteration;
    fname << ".vtk";

    double vol = dx*dy*dz;

    // open a new data file for this iteration
    // and start with header
    vtkout.open(fname.str().c_str(), std::ios::out);
    vtkout << "# vtk DataFile Version 2.0" << std::endl;
    vtkout << "toyfdtd" << std::endl;
    vtkout << "ASCII" << std::endl;
    vtkout << "DATASET STRUCTURED_POINTS" << std::endl;
    vtkout << "DIMENSIONS " << nx+3 << " " << ny+3 << " " << nz+3 << std::endl;
    vtkout << "ORIGIN " << -dx << " " << -dy << " " << -dz << std::endl;
    vtkout << "SPACING " << dx << " " << dy << " " << dz << std::endl;
    vtkout << "CELL_DATA " << (nx+2)*(ny+2)*(nz+2) << std::endl;

    vtkout << "SCALARS Rho float" << std::endl;
    vtkout << "LOOKUP_TABLE default" << std::endl;
    for (int z=0; z<nz+2; z++) {
        for (int y=0; y<ny+2; y++) {
            for (int x=0; x<nx+2; x++) {
                
                vtkout << host_view(x,y,z)/vol << std::endl;
            }
        }
    }


    // close the output file for this iteration:
    vtkout.close();
}

template<class PLayout>
class ChargedParticles : public ippl::ParticleBase<PLayout> {
public:
    Field<Vector<double, Dim>, Dim> EFD_m;
    Field<double,Dim> EFDMag_m;


    Vector<int, Dim> nr_m;

    e_dim_tag decomp_m[Dim];

    Vector_t hr_m;
    Vector_t rmin_m;
    Vector_t rmax_m;

    double Q_m;


public:
    ParticleAttrib<double>     qm; // charge-to-mass ratio
    typename ippl::ParticleBase<PLayout>::particle_position_type P;  // particle velocity
    typename ippl::ParticleBase<PLayout>::particle_position_type E;  // electric field at particle position
    typename ippl::ParticleBase<PLayout>::particle_position_type B;  // magnetic field at particle position

    /*
      For PPP boundary conditions
      we must define the domain.
   */

    ChargedParticles(PLayout& pl,
                     Vector_t hr, Vector_t rmin, Vector_t rmax, e_dim_tag decomp[Dim], 
                     double Q)
    : ippl::ParticleBase<PLayout>(pl)
    , hr_m(hr)
    , rmin_m(rmin)
    , rmax_m(rmax)
    , Q_m(Q)
    {
        // register the particle attributes
        this->addAttribute(qm);
        this->addAttribute(P);
        this->addAttribute(E);
        this->addAttribute(B);
        setupBCs();
        for (unsigned int i = 0; i < Dim; i++)
            decomp_m[i]=decomp[i];
    }

    void setupBCs() {
        setBCAllPeriodic();
    }

     void gatherCIC(int iteration) {

        static IpplTimings::TimerRef gatherTimer = IpplTimings::getTimer("gather");           
        IpplTimings::startTimer(gatherTimer);                                                    
        gather(this->E, EFD_m, this->R);
        Kokkos::fence();
        IpplTimings::stopTimer(gatherTimer);                                                    

        iteration *= 1;
        scatterCIC();
        //if(iteration % 1 == 0) {
        //    static IpplTimings::TimerRef vtkTimer = IpplTimings::getTimer("dumpVTKscalar");           
        //    IpplTimings::startTimer(vtkTimer);                                                    
        //    dumpVTK(EFDMag_m,nr_m[0],nr_m[1],nr_m[2],iteration,hr_m[0],hr_m[1],hr_m[2]);
        //    Kokkos::fence();
        //    IpplTimings::stopTimer(vtkTimer);                                                    
        //}
     }

     void scatterCIC() {
         static IpplTimings::TimerRef scatterTimer = IpplTimings::getTimer("scatter");           
         IpplTimings::startTimer(scatterTimer);                                                    
         Inform m("scatter ");
         EFDMag_m = 0.0;
         scatter(qm, EFDMag_m, this->R);
         Kokkos::fence();
         IpplTimings::stopTimer(scatterTimer);                                                    
         
         static IpplTimings::TimerRef sumTimer = IpplTimings::getTimer("CheckCharge");           
         IpplTimings::startTimer(sumTimer);                                                    
         double Q_grid = EFDMag_m.sum(1);
         
         m << "Q grid = " << Q_grid << endl;
         m << "Error = " << Q_m-Q_grid << endl;
         Kokkos::fence();
         IpplTimings::stopTimer(sumTimer);                                                    
     }
     
     void initFields() {
         static IpplTimings::TimerRef initFieldsTimer = IpplTimings::getTimer("initFields");           
         IpplTimings::startTimer(initFieldsTimer);                                                    
         Inform m("initFields ");

         NDIndex<Dim> domain = EFD_m.getDomain();

         for (unsigned int i=0; i<Dim; i++)
             nr_m[i] = domain[i].length();


         double phi0 = 0.1;
         double pi = acos(-1.0);

         m << "rmin= " << rmin_m << " rmax= " << rmax_m << " h= " 
           << hr_m << " n= " << nr_m << endl;

         Vector_t hr = hr_m;

         typename VField_t::view_type& view = EFD_m.getView();

         Kokkos::parallel_for("Assign EFD_m[0]", 
                              Kokkos::MDRangePolicy<Kokkos::Rank<3>>({0, 0, 0},
                                                                     {view.extent(0),
                                                                      view.extent(1),
                                                                      view.extent(2)}),
                              KOKKOS_LAMBDA(const int i, const int j, const int k){

                                view(i, j, k)[0] = -2.0*pi*phi0 * 
                                                    cos(2.0*pi*(i+0.5)*hr[0]) *
                                                    cos(4.0*pi*(j+0.5)*hr[1]) * 
                                                    cos(pi*(k+0.5)*hr[2]);
                              
                              });
         
         Kokkos::parallel_for("Assign EFD_m[1]", 
                              Kokkos::MDRangePolicy<Kokkos::Rank<3>>({0, 0, 0},
                                                                     {view.extent(0),
                                                                      view.extent(1),
                                                                      view.extent(2)}),
                              KOKKOS_LAMBDA(const int i, const int j, const int k){

                                view(i, j, k)[1] = 4.0*pi*phi0 * 
                                                   sin(2.0*pi*(i+0.5)*hr[0]) * 
                                                   sin(4.0*pi*(j+0.5)*hr[1]);
                              
                              });
         
         Kokkos::parallel_for("Assign EFD_m[2]", 
                              Kokkos::MDRangePolicy<Kokkos::Rank<3>>({0, 0, 0},
                                                                     {view.extent(0),
                                                                      view.extent(1),
                                                                      view.extent(2)}),
                              KOKKOS_LAMBDA(const int i, const int j, const int k){

                                view(i, j, k)[2] = 4.0*pi*phi0 * 
                                                   sin(2.0*pi*(i+0.5)*hr[0]) * 
                                                   sin(4.0*pi*(j+0.5)*hr[1]);
                              
                              });

         EFDMag_m = dot(EFD_m, EFD_m);
         Kokkos::fence();
         IpplTimings::stopTimer(initFieldsTimer);

         //static IpplTimings::TimerRef vtkTimervec = IpplTimings::getTimer("dumpVTKvector");           
         //IpplTimings::startTimer(vtkTimervec);                                                    
         //dumpVTK(EFD_m,nr_m[0],nr_m[1],nr_m[2],0,hr_m[0],hr_m[1],hr_m[2]);
         //Kokkos::fence();
         //IpplTimings::stopTimer(vtkTimervec);                                                    
     }

     Vector_t getRMin() { return rmin_m;}
     Vector_t getRMax() { return rmax_m;}
     Vector_t getHr() { return hr_m;}

     void dumpParticleData(int iteration) {
        
        ParticleAttrib<Vector_t>::view_type& view = P.getView();
        std::ofstream csvout;
        csvout.precision(10);
        csvout.setf(std::ios::scientific, std::ios::floatfield);

        std::stringstream fname;
        fname << "data/energy.csv";
        double Energy = 0.0;

        csvout.open(fname.str().c_str(), std::ios::out | std::ofstream::app);

        Kokkos::parallel_reduce("Particle Energy", view.extent(0),
                                KOKKOS_LAMBDA(const int i, double& valL){
                                    double myVal = dot(view(i), view(i)).apply();
                                    valL += myVal;
                                }, Kokkos::Sum<double>(Energy));

        Energy *= 0.5;
        csvout << iteration << " "
               << Energy << std::endl;

        csvout.close();

     }

private:
    void setBCAllPeriodic() {

        this->setParticleBC(ippl::BC::PERIODIC);
    }

};

int main(int argc, char *argv[]){
    Ippl ippl(argc, argv);
    Inform msg(argv[0]);
    Inform msg2all(argv[0],INFORM_ALL_NODES);

    if (argc != 6) {
        msg << "PIC3d [mx] [mx] [my] [#particles] [#time steps]"
            << endl;
        return -1;
    }

    ippl::Vector<int,Dim> nr = {
        std::atoi(argv[1]),
        std::atoi(argv[2]),
        std::atoi(argv[3])
    };

    static IpplTimings::TimerRef mainTimer = IpplTimings::getTimer("mainTimer");           
    IpplTimings::startTimer(mainTimer);                                                    
    auto start = std::chrono::high_resolution_clock::now();    
    const unsigned int totalP = std::atoi(argv[4]);
    const unsigned int nt     = std::atoi(argv[5]);
    
    msg << "Particle test PIC3d "
        << endl
        << "nt " << nt << " Np= "
        << totalP << " grid = " << nr
        << endl;

    std::unique_ptr<Mesh_t> mesh;
    std::unique_ptr<FieldLayout_t> FL;

    using bunch_type = ChargedParticles<PLayout_t>;

    std::unique_ptr<bunch_type>  P;
    std::unique_ptr<PLayout_t> PL;

    NDIndex<Dim> domain;
    for (unsigned i = 0; i< Dim; i++) {
        domain[i] = ippl::Index(nr[i]);
    }
    
    e_dim_tag decomp[Dim];    
    for (unsigned d = 0; d < Dim; ++d) {
        decomp[d] = SERIAL;
    }

    // create mesh and layout objects for this problem domain
<<<<<<< HEAD
    mesh = std::make_unique<Mesh_t>(domain);
    FL   = std::make_unique<FieldLayout_t>(domain, decomp);
    PL   = std::make_unique<PLayout_t>(); //(*FL, *mesh);
=======
    double dx = 1.0 / double(nr[0]);
    double dy = 1.0 / double(nr[1]);
    double dz = 1.0 / double(nr[2]);
    Vector_t hr = {dx, dy, dz};
    Vector_t origin = {0, 0, 0};
    const double dt = 0.5 * dx; // size of timestep
    mesh = std::make_unique<Mesh_t>(domain, hr, origin);
    FL   = std::make_unique<FieldLayout_t>(domain, decomp, 1);
    PL   = std::make_unique<PLayout_t>();
>>>>>>> 90e46b10


    /*
     * In case of periodic BC's define
     * the domain with hr and rmin
     */
    Vector_t rmin(0.0);
    Vector_t rmax(1.0);

    double Q=1e6;
    P = std::make_unique<bunch_type>(*PL,hr,rmin,rmax,decomp,Q);

    // initialize the particle object: do all initialization on one node,
    // and distribute to others

    unsigned long int nloc = totalP / Ippl::getNodes();

    static IpplTimings::TimerRef particleCreation = IpplTimings::getTimer("particlesCreation");           
    IpplTimings::startTimer(particleCreation);                                                    
    P->create(nloc);

    std::mt19937_64 eng;//(42);
    std::uniform_real_distribution<double> unif(0, 1);

    typename bunch_type::particle_position_type::HostMirror R_host = P->R.getHostMirror();
    typename ParticleAttrib<double>::HostMirror Q_host = P->qm.getHostMirror();

    double q = P->Q_m/totalP;

    for (unsigned long int i = 0; i< nloc; i++) {
        for (int d = 0; d<3; d++) {
            R_host(i)[d] =  unif(eng);
        }
        Q_host(i) = q;
    }
    ////For Gaussian distribution
    //std::mt19937_64 eng[2*Dim];
   
    ////There is no reason for picking 42 or multiplying by 
    ////Dim with i, just want the initial seeds to be
    ////farther apart.
    //for (int i = 0; i < 2*3; ++i) {
    //    eng[i].seed(42 + Dim * i);
    //}

    //std::vector<double> mu(Dim);
    //std::vector<double> sd(Dim);
    //std::vector<double> states(Dim);
   

    //mu[0] = 1.0/2;
    //mu[1] = 1.0/2;
    //mu[2] = 1.0/2;
    //sd[0] = 0.15;
    //sd[1] = 0.05;
    //sd[2] = 0.20;


    //std::uniform_real_distribution<double> dist_uniform (0.0, 1.0);

    //for (unsigned long int i = 0; i< nloc; i++) {
    //    
    //    for (int istate = 0; istate < 3; ++istate) {
    //        double u1 = dist_uniform(eng[istate*2]);
    //        double u2 = dist_uniform(eng[istate*2+1]);
    //        states[istate] = sd[istate] * (std::sqrt(-2.0 * std::log(u1)) 
    //                         * std::cos(2.0 * pi * u2)) + mu[istate]; 
    //    }    
    //    for (int d = 0; d<3; d++)
    //        R_host(i)[d] = std::fabs(std::fmod(states[d],1.0));
    //    
    //    Q_host(i) = q;
    //}

    Kokkos::deep_copy(P->R.getView(), R_host);
    Kokkos::deep_copy(P->qm.getView(), Q_host);
    P->P = 0.0;
    Kokkos::fence();
    IpplTimings::stopTimer(particleCreation);                                                    

    ippl::PRegion<double> region0(0.0, 1.0);
    ippl::PRegion<double> region1(0.0, 1.0);
    ippl::PRegion<double> region2(0.0, 1.0);

    ippl::NDRegion<double, Dim>  pr;
    pr = ippl::NDRegion<double, Dim>(region0, region1, region2);

    msg << "particles created and initial conditions assigned " << endl;
    P->EFD_m.initialize(*mesh, *FL);
    P->EFDMag_m.initialize(*mesh, *FL);
    
    msg << "scatter test" << endl;
    P->scatterCIC();
    
    P->initFields();
    msg << "P->initField() done " << endl;
    
    // begin main timestep loop
    msg << "Starting iterations ..." << endl;
    for (unsigned int it=0; it<nt; it++) {
        // advance the particle positions
        // basic leapfrogging timestep scheme.  velocities are offset
        // by half a timestep from the positions.
        static IpplTimings::TimerRef RTimer = IpplTimings::getTimer("positionUpdate");           
        IpplTimings::startTimer(RTimer);                                                    
        P->R = P->R + dt * P->P;
        Kokkos::fence();
        IpplTimings::stopTimer(RTimer);                                                    

        //Apply particle BCs
        static IpplTimings::TimerRef BCTimer = IpplTimings::getTimer("applyParticleBC");           
        IpplTimings::startTimer(BCTimer);                                                    
        P->getLayout().applyBC(P->R, pr);
        Kokkos::fence();
        IpplTimings::stopTimer(BCTimer);                                                    


        // gather the local value of the E field
        P->gatherCIC(it);


        //static IpplTimings::TimerRef EnergyTimer = IpplTimings::getTimer("dump Energy");           
        //IpplTimings::startTimer(EnergyTimer);                                                    
        //P->dumpParticleData(it);
        //Kokkos::fence();
        //IpplTimings::stopTimer(EnergyTimer);                                                    

        // advance the particle velocities
        static IpplTimings::TimerRef PTimer = IpplTimings::getTimer("velocityUpdate");           
        IpplTimings::startTimer(PTimer);                                                    
        P->P = P->P + dt * P->qm * P->E;
        Kokkos::fence();
        IpplTimings::stopTimer(PTimer);                                                    
        msg << "Finished iteration " << it << " - min/max r and h " << P->getRMin()
            << P->getRMax() << P->getHr() << endl;
    }
    
    msg << "Particle test PIC3d: End." << endl;
    Kokkos::fence();
    IpplTimings::stopTimer(mainTimer);                                                    
    IpplTimings::print();
    IpplTimings::print(std::string("timing.dat"));
    auto end = std::chrono::high_resolution_clock::now();

    std::chrono::duration<double> time_elapsed = 
                                  std::chrono::duration_cast<std::chrono::duration<double>>(end - start);
    std::cout << "Elapsed time: " << time_elapsed.count() << std::endl;

    return 0;
}<|MERGE_RESOLUTION|>--- conflicted
+++ resolved
@@ -39,13 +39,6 @@
 typedef ippl::UniformCartesian<double, Dim>        Mesh_t;
 typedef Cell                                       Center_t;
 typedef FieldLayout<Dim> FieldLayout_t;
-<<<<<<< HEAD
-// typedef Field<double, Dim, Mesh_t, Center_t>       Field_t;
-// typedef Field<Vector_t, Dim, Mesh_t, Center_t>     VField_t;
-// typedef IntCIC IntrplCIC_t;
-// typedef IntNGP IntrplNGP_t;
-=======
->>>>>>> 90e46b10
 
 
 template<typename T, unsigned Dim>
@@ -403,11 +396,6 @@
     }
 
     // create mesh and layout objects for this problem domain
-<<<<<<< HEAD
-    mesh = std::make_unique<Mesh_t>(domain);
-    FL   = std::make_unique<FieldLayout_t>(domain, decomp);
-    PL   = std::make_unique<PLayout_t>(); //(*FL, *mesh);
-=======
     double dx = 1.0 / double(nr[0]);
     double dy = 1.0 / double(nr[1]);
     double dz = 1.0 / double(nr[2]);
@@ -415,9 +403,8 @@
     Vector_t origin = {0, 0, 0};
     const double dt = 0.5 * dx; // size of timestep
     mesh = std::make_unique<Mesh_t>(domain, hr, origin);
-    FL   = std::make_unique<FieldLayout_t>(domain, decomp, 1);
+    FL   = std::make_unique<FieldLayout_t>(domain, decomp);
     PL   = std::make_unique<PLayout_t>();
->>>>>>> 90e46b10
 
 
     /*
