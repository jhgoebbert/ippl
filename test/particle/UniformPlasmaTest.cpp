--- conflicted
+++ resolved
@@ -275,16 +275,9 @@
          m << "Rel. error in charge conservation = " << rel_error << endl;
 
          if(Ippl::Comm->rank() == 0) {
-<<<<<<< HEAD
              if((Total_particles != totalP) || (rel_error > 1e-10)) {
                  std::cout << "Total particles in the sim. " << totalP 
                            << " " << "after update: " 
-=======
-             //if((Total_particles != totalP) || (rel_error > 1e-10)) {
-             if((Total_particles != totalP)) {
-                 std::cout << "Total particles in the sim. " << totalP
-                           << " " << "after update: "
->>>>>>> 9a962e7d
                            << Total_particles << std::endl;
                  std::cout << "Total particles not matched in iteration: "
                            << iteration << std::endl;
