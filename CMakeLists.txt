cmake_minimum_required (VERSION 3.24)
project (IPPL LANGUAGES C CXX)

set (IPPL_VERSION_MAJOR 3)
set (IPPL_VERSION_MINOR 0.2)
include(FetchContent)
set (IPPL_VERSION_NAME "V${IPPL_VERSION_MAJOR}.${IPPL_VERSION_MINOR}")
option(DOWNLOAD_EXTRACT_TIMESTAMP ON FORCE)
set (IPPL_SOURCE_DIR ${CMAKE_CURRENT_SOURCE_DIR})

if(NOT WIN32)
    string(ASCII 27 Esc)
    set(ColourReset "${Esc}[m")
    set(Red         "${Esc}[31m")
    set(Green       "${Esc}[32m")
    set(Yellow      "${Esc}[1;33m")
endif()
macro(remove_flag_from_target _target _flag)
    get_target_property(_target_cxx_flags ${_target} COMPILE_OPTIONS)
    if(_target_cxx_flags)
        list(REMOVE_ITEM _target_cxx_flags ${_flag})
        set_target_properties(${_target} PROPERTIES COMPILE_OPTIONS "${_target_cxx_flags}")
    endif()
endmacro()


if (NOT CMAKE_CONFIGURATION_TYPES AND NOT CMAKE_BUILD_TYPE)

    set (CMAKE_BUILD_TYPE RelWithDebInfo CACHE STRING
        "Choose the type of build, options are: None Debug Release RelWithDebInfo MinSizeRel."
        FORCE
    )
    message(STATUS "${Yellow}CMAKE_BUILD_TYPE not set, defaulting to ${CMAKE_BUILD_TYPE} ${ColourReset}")
else ()
    message (STATUS "${Green}Build type is: ${CMAKE_BUILD_TYPE}${ColourReset}")
endif()


if (${CMAKE_BUILD_TYPE} STREQUAL "Release")
    add_definitions (-DNOPAssert)
endif ()

add_compile_options (-Wall)
add_compile_options (-Wunused)
add_compile_options (-Wextra)
#¼add_compile_options (-Werror)

# allow deprecated functions
add_compile_options (-Wno-deprecated-declarations)
if (CMAKE_CXX_COMPILER_ID STREQUAL "Clang")
    add_compile_options (-Wno-deprecated-copy)
    add_compile_options (-Wno-sign-compare)
endif()

option (USE_STATIC_LIBRARIES "Link with static libraries if available" ON)

if(NOT IPPL_PLATFORMS)
    message(STATUS "${Yellow}IPPL_PLATFORMS flag is not set, defaulting to serial backend${ColourReset}")
    set(IPPL_PLATFORMS "SERIAL")
endif()


#message(STATUS "IPPL_PLATFORMS flag is set to: ${IPPL_PLATFORMS}")
if(Ippl_PLATFORMS)
    set(IPPL_PLATFORMS ${Ippl_PLATFORMS})
endif()
string(TOUPPER "${IPPL_PLATFORMS}" IPPL_PLATFORMS)
# Perform case distinction
if("${IPPL_PLATFORMS}" STREQUAL "CUDA")
    message(STATUS "${Green}CUDA backend enabled${ColourReset}")
    set(Kokkos_ENABLE_CUDA ON CACHE BOOL "Enable Kokkos CUDA Backend")
    set(Heffte_ENABLE_CUDA ON CACHE BOOL "Set Heffte CUDA Backend")

elseif("${IPPL_PLATFORMS}" STREQUAL "OPENMP")
    message(STATUS "${Green}OpenMP backend enabled${ColourReset}")
    if(NOT Heffte_ENABLE_FFTW)
        message(STATUS "${Yellow}Because Heffte_ENABLE_FFTW is not set defaulting to Stock with AVX${ColourReset}")
        set(Heffte_ENABLE_AVX2 ON CACHE BOOL "Enable Heffte Stock backend lol")
    else()
        message(STATUS "${Green}Enabled FFTW${ColourReset}")
    endif()
    set(Kokkos_ENABLE_OPENMP ON CACHE BOOL "Enable Kokkos OpenMP Backend")

elseif("${IPPL_PLATFORMS}" STREQUAL "SERIAL")
    message(STATUS "${Green}Serial backend enabled${ColourReset}")
    if(NOT Heffte_ENABLE_FFTW)
        message(STATUS "${Yellow}Because Heffte_ENABLE_FFTW is not set defaulting to Stock with AVX${ColourReset}")
        set(Heffte_ENABLE_AVX2 ON CACHE BOOL "Enable Heffte Stock backend lol")
    endif()

elseif("${IPPL_PLATFORMS}" STREQUAL "CUDA;OPENMP" OR "${IPPL_PLATFORMS}" STREQUAL "OPENMP;CUDA")
    message(STATUS "${Green}CUDA and OpenMP backend enabled${ColourReset}")
    set(Heffte_ENABLE_CUDA ON CACHE BOOL "Set Heffte CUDA Backend")
    set(Kokkos_ENABLE_OPENMP ON CACHE BOOL "Enable Kokkos OpenMP Backend")
    set(Kokkos_ENABLE_CUDA ON CACHE BOOL "Enable Kokkos CUDA Backend")

else()
    message(FATAL_ERROR "Unknown or unsupported platform: ${IPPL_PLATFORMS}")
    # Handle unknown or unsupported platform
endif()

if(NOT Kokkos_VERSION)
    set(Kokkos_VERSION "4.1.00")
    message(STATUS "${Green}Selecting default Kokkos version: ${Kokkos_VERSION} ${ColourReset}")
else()
    message(STATUS "${Green}Selected Kokkos version: ${Kokkos_VERSION} ${ColourReset}")
endif()
find_package(Kokkos ${Kokkos_VERSION} QUIET)
if(NOT Kokkos_FOUND)
    FetchContent_Declare(
        kokkos
        DOWNLOAD_EXTRACT_TIMESTAMP True
        URL https://github.com/kokkos/kokkos/archive/refs/tags/${Kokkos_VERSION}.tar.gz                
    )
    FetchContent_MakeAvailable(kokkos)
endif()
# Select flags.
set (CMAKE_CXX_STANDARD 20)
set (CMAKE_CUDA_EXTENSIONS OFF)
set (CMAKE_CXX_EXTENSIONS OFF)
set (CMAKE_CXX_STANDARD_REQUIRED ON)
set (CMAKE_CXX_FLAGS_RELWITHDEBINFO "${CMAKE_CXX_FLAGS_RELWITHDEBINGO} -O3 -g ")
set (CMAKE_CXX_FLAGS_RELEASE "${CMAKE_CXX_FLAGS_RELEASE} -O3")
#set (CMAKE_CXX_FLAGS_DEBUG  "${CMAKE_CXX_FLAGS_DEBUG} -O0 -g")

if (NOT "${IPPL_PLATFORMS}" STREQUAL "CUDA" AND CMAKE_CXX_COMPILER_ID MATCHES "GNU|Clang")
    # Use sanitizer flags for GCC or Clang only
    set (CMAKE_CXX_FLAGS_DEBUG  "${CMAKE_CXX_FLAGS_DEBUG} -fsanitize=address,undefined")
endif ()

if ("${Kokkos_DEVICES}" MATCHES "CUDA")
    set (CMAKE_CXX_FLAGS_DEBUG  "${CMAKE_CXX_FLAGS_DEBUG} -G")
endif()

# Suppress erroneous buffer overflow warnings when compiling under GCC 12
if("${CMAKE_CXX_COMPILER_ID}" STREQUAL "GNU" AND "${CMAKE_CXX_COMPILER_VERSION}" MATCHES "12*")
    add_compile_options (-Wno-stringop-overflow)
    add_compile_options (-Wno-array-bounds)
    add_compile_options (-Wno-restrict)
endif()

# Resolve all library dependencies
set (CMAKE_MODULE_PATH "${CMAKE_SOURCE_DIR}/CMakeModules")



find_package (MPI REQUIRED)
<<<<<<< HEAD
message (STATUS "The C compiler identification is: ${CMAKE_C_COMPILER_ID}")
=======
include_directories(${MPI_INCLUDE_PATH})
link_directories(${MPI_LIBRARY_PATH})




>>>>>>> feedec3e
message (STATUS "The C++ compiler identification is: ${CMAKE_CXX_COMPILER_ID}")
message (STATUS "The C++ compiler version is: ${CMAKE_CXX_COMPILER_VERSION}")
message (STATUS "The MPI C compiler is: ${MPI_C_COMPILER}")
message (STATUS "The MPI C++ compiler is: ${MPI_CXX_COMPILER}")
message (STATUS "The underlying C++ compiler is: ${CMAKE_CXX_COMPILER}")

option(USE_ALTERNATIVE_VARIANT "Use modified variant implementation (required for CUDA 12.2 + GCC 12.3.0)" OFF)
if (USE_ALTERNATIVE_VARIANT)
    add_definitions (-DUSE_ALTERNATIVE_VARIANT)
endif()


<<<<<<< HEAD
option (ENABLE_FFT "Enable FFT transform" OFF)

=======
option (ENABLE_FFT "Enable FFT transform" ON)
>>>>>>> feedec3e
if (ENABLE_FFT)
    add_definitions (-DENABLE_FFT)
    if(NOT Heffte_VERSION)
        set(Heffte_VERSION "MASTER")
        message(STATUS "${Green}Selecting default Heffte version: MASTER (Master branch on ttps://github.com/icl-utk-edu/heffte) ${ColourReset}")
    else()
    message(STATUS "${Green}Selected Heffte version: ${Heffte_VERSION} ${ColourReset}")
    endif()
    if(Heffte_VERSION MATCHES "MASTER")
    find_package (Heffte 2.2.0 QUIET)
    else()
    find_package (Heffte ${Heffte_VERSION} QUIET)
    endif()
    if(NOT Heffte_FOUND)
        message(STATUS "Using FetchContent for Heffte")
        if(Heffte_VERSION MATCHES "MASTER")
        if(NOT HEFFTE_COMMIT_HASH)
            set(HEFFTE_COMMIT_HASH "9eab7c0eb18e86acaccc2b5699b30e85a9e7bdda")
            message(STATUS "${Yellow}Defaulting to Heffte commit: ${HEFFTE_COMMIT_HASH} ${ColourReset}")
        else()
            message(STATUS "${Green}Using Heffte commit: ${HEFFTE_COMMIT_HASH} ${ColourReset}")
        endif()
        FetchContent_Declare(
            Heffte
            GIT_REPOSITORY https://github.com/icl-utk-edu/heffte
            GIT_TAG ${HEFFTE_COMMIT_HASH}
        )
        else()
        FetchContent_Declare(
            Heffte
            DOWNLOAD_EXTRACT_TIMESTAMP True
            URL https://github.com/icl-utk-edu/heffte/archive/refs/tags/v${Heffte_VERSION}.tar.gz
        )
        endif()
        FetchContent_MakeAvailable(Heffte)
        # Required to suppress warnings related to heffte
        target_include_directories(Heffte SYSTEM PUBLIC "${Heffte_SOURCE_DIR}/include")
        set(Heffte_DIR "${Heffte_SOURCE_DIR}")
        remove_flag_from_target(Heffte "-Werror")
        remove_flag_from_target(Heffte "-Wall")
        remove_flag_from_target(Heffte "-Wextra")
    endif()
    message (STATUS "Found Heffte_DIR: ${Heffte_DIR}")
endif ()

<<<<<<< HEAD
option (ENABLE_SOLVERS "Enable IPPL solvers" OFF)
option (ENABLE_CATALYST "Build example with Catalyst enabled" OFF)
=======
option (ENABLE_SOLVERS "Enable IPPL solvers" ON)
>>>>>>> feedec3e

add_subdirectory (src)

option (ENABLE_TESTS "Enable IPPL tests" OFF)
if (ENABLE_TESTS)
    add_subdirectory (test)
endif ()

option (ENABLE_ALPINE "Enable Alpine" OFF)
if (ENABLE_ALPINE)
    if (NOT ENABLE_SOLVERS)
        message (FATAL_ERROR "Cannot enable Alpine since Solver not enabled (-DENABLE_SOLVERS=ON)!")
    endif ()
    if (NOT ENABLE_FFT)
        message (FATAL_ERROR "Cannot enable Alpine since FFT not enabled (-DENABLE_FFT=ON)!")
    endif ()
    message (STATUS "Enable Alpine")
    add_subdirectory (alpine)
endif ()


<<<<<<< HEAD
=======

option (ENABLE_COSMOLOGY "Enable Cosmology" OFF)
if (ENABLE_COSMOLOGY)
    if (NOT ENABLE_SOLVERS)
        message (FATAL_ERROR "Cannot enable Cosmology since Solver not enabled (-DENABLE_SOLVERS=ON)!")
    endif ()
    if (NOT ENABLE_FFT)
        message (FATAL_ERROR "Cannot enable Cosmology since FFT not enabled (-DENABLE_FFT=ON)!")
    endif ()
    message (STATUS "Enable Cosmology")
    add_subdirectory (cosmology)
endif ()

>>>>>>> feedec3e
option (ENABLE_UNIT_TESTS "Enable unit tests" OFF)
if (ENABLE_UNIT_TESTS)
    if (NOT ENABLE_FFT)
        message(WARNING "Enabling unit tests even though FFT not enabled (-DENABLE_FFT=ON)!")
    endif ()
    include(FetchContent)
    include(GoogleTest)

    enable_testing()

    FetchContent_Declare(
        googletest
        URL https://github.com/google/googletest/archive/refs/tags/v1.14.0.zip
        DOWNLOAD_EXTRACT_TIMESTAMP ON # policy hint for CMake > 3.24
        )

    # For Windows: Prevent overriding the parent project's compiler/linker settings
    set(gtest_force_shared_crt ON CACHE BOOL "" FORCE)
    FetchContent_MakeAvailable(googletest)

    add_subdirectory (unit_tests)
endif ()

configure_file (${CMAKE_CURRENT_SOURCE_DIR}/cmake/${PROJECT_NAME}Config.cmake.in
    ${CMAKE_CURRENT_BINARY_DIR}/${PROJECT_NAME}Config_install.cmake )

install (
    FILES ${CMAKE_CURRENT_BINARY_DIR}/${PROJECT_NAME}Config_install.cmake
    DESTINATION "${CMAKE_INSTALL_PREFIX}/lib/cmake/${PROJECT_NAME}"
    RENAME ${PROJECT_NAME}Config.cmake
    )

# vim: set et ts=4 sw=4 sts=4:

# Local Variables:
# mode: cmake
# cmake-tab-width: 4
# indent-tabs-mode: nil
# require-final-newline: nil
# End:
<|MERGE_RESOLUTION|>--- conflicted
+++ resolved
@@ -145,16 +145,9 @@
 
 
 find_package (MPI REQUIRED)
-<<<<<<< HEAD
-message (STATUS "The C compiler identification is: ${CMAKE_C_COMPILER_ID}")
-=======
 include_directories(${MPI_INCLUDE_PATH})
 link_directories(${MPI_LIBRARY_PATH})
-
-
-
-
->>>>>>> feedec3e
+message (STATUS "The C compiler identification is: ${CMAKE_C_COMPILER_ID}")
 message (STATUS "The C++ compiler identification is: ${CMAKE_CXX_COMPILER_ID}")
 message (STATUS "The C++ compiler version is: ${CMAKE_CXX_COMPILER_VERSION}")
 message (STATUS "The MPI C compiler is: ${MPI_C_COMPILER}")
@@ -167,12 +160,7 @@
 endif()
 
 
-<<<<<<< HEAD
-option (ENABLE_FFT "Enable FFT transform" OFF)
-
-=======
 option (ENABLE_FFT "Enable FFT transform" ON)
->>>>>>> feedec3e
 if (ENABLE_FFT)
     add_definitions (-DENABLE_FFT)
     if(NOT Heffte_VERSION)
@@ -218,12 +206,8 @@
     message (STATUS "Found Heffte_DIR: ${Heffte_DIR}")
 endif ()
 
-<<<<<<< HEAD
-option (ENABLE_SOLVERS "Enable IPPL solvers" OFF)
 option (ENABLE_CATALYST "Build example with Catalyst enabled" OFF)
-=======
 option (ENABLE_SOLVERS "Enable IPPL solvers" ON)
->>>>>>> feedec3e
 
 add_subdirectory (src)
 
@@ -245,8 +229,6 @@
 endif ()
 
 
-<<<<<<< HEAD
-=======
 
 option (ENABLE_COSMOLOGY "Enable Cosmology" OFF)
 if (ENABLE_COSMOLOGY)
@@ -260,7 +242,6 @@
     add_subdirectory (cosmology)
 endif ()
 
->>>>>>> feedec3e
 option (ENABLE_UNIT_TESTS "Enable unit tests" OFF)
 if (ENABLE_UNIT_TESTS)
     if (NOT ENABLE_FFT)
