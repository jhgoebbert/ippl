cmake_minimum_required (VERSION 3.24)
project (IPPL LANGUAGES C CXX)

set (IPPL_VERSION_MAJOR 3)
set (IPPL_VERSION_MINOR 0.2)
include(FetchContent)
set (IPPL_VERSION_NAME "V${IPPL_VERSION_MAJOR}.${IPPL_VERSION_MINOR}")
option(DOWNLOAD_EXTRACT_TIMESTAMP ON FORCE)
set (IPPL_SOURCE_DIR ${CMAKE_CURRENT_SOURCE_DIR})

if(NOT WIN32)
    string(ASCII 27 Esc)
    set(ColourReset "${Esc}[m")
    set(Red         "${Esc}[31m")
    set(Green       "${Esc}[32m")
    set(Yellow      "${Esc}[1;33m")
endif()
macro(remove_flag_from_target _target _flag)
    get_target_property(_target_cxx_flags ${_target} COMPILE_OPTIONS)
    if(_target_cxx_flags)
        list(REMOVE_ITEM _target_cxx_flags ${_flag})
        set_target_properties(${_target} PROPERTIES COMPILE_OPTIONS "${_target_cxx_flags}")
    endif()
endmacro()


if (NOT CMAKE_CONFIGURATION_TYPES AND NOT CMAKE_BUILD_TYPE)

    set (CMAKE_BUILD_TYPE RelWithDebInfo CACHE STRING
        "Choose the type of build, options are: None Debug Release RelWithDebInfo MinSizeRel."
        FORCE
    )
    message(STATUS "${Yellow}CMAKE_BUILD_TYPE not set, defaulting to ${CMAKE_BUILD_TYPE} ${ColourReset}")
else ()
    message (STATUS "${Green}Build type is: ${CMAKE_BUILD_TYPE}${ColourReset}")
endif()


if (${CMAKE_BUILD_TYPE} STREQUAL "Release")
    add_definitions (-DNOPAssert)
endif ()

add_compile_options (-Wall)
add_compile_options (-Wunused)
add_compile_options (-Wextra)
#¼add_compile_options (-Werror)

# allow deprecated functions
add_compile_options (-Wno-deprecated-declarations)
if (CMAKE_CXX_COMPILER_ID STREQUAL "Clang")
    add_compile_options (-Wno-deprecated-copy)
    add_compile_options (-Wno-sign-compare)
endif()

option (USE_STATIC_LIBRARIES "Link with static libraries if available" ON)

if(NOT IPPL_PLATFORMS)
    message(STATUS "${Yellow}IPPL_PLATFORMS flag is not set, defaulting to serial backend${ColourReset}")
    set(IPPL_PLATFORMS "SERIAL")
endif()


#message(STATUS "IPPL_PLATFORMS flag is set to: ${IPPL_PLATFORMS}")
if(Ippl_PLATFORMS)
    set(IPPL_PLATFORMS ${Ippl_PLATFORMS})
endif()
string(TOUPPER "${IPPL_PLATFORMS}" IPPL_PLATFORMS)
# Perform case distinction
if("${IPPL_PLATFORMS}" STREQUAL "CUDA")
    message(STATUS "${Green}CUDA backend enabled${ColourReset}")
    set(Kokkos_ENABLE_CUDA ON CACHE BOOL "Enable Kokkos CUDA Backend")
    set(Heffte_ENABLE_CUDA ON CACHE BOOL "Set Heffte CUDA Backend")

elseif("${IPPL_PLATFORMS}" STREQUAL "OPENMP")
    message(STATUS "${Green}OpenMP backend enabled${ColourReset}")
    if(NOT Heffte_ENABLE_FFTW)
        message(STATUS "${Yellow}Because Heffte_ENABLE_FFTW is not set defaulting to Stock with AVX${ColourReset}")
        set(Heffte_ENABLE_AVX2 ON CACHE BOOL "Enable Heffte Stock backend lol")
    else()
        message(STATUS "${Green}Enabled FFTW${ColourReset}")
    endif()
    set(Kokkos_ENABLE_OPENMP ON CACHE BOOL "Enable Kokkos OpenMP Backend")

elseif("${IPPL_PLATFORMS}" STREQUAL "SERIAL")
    message(STATUS "${Green}Serial backend enabled${ColourReset}")
    if(NOT Heffte_ENABLE_FFTW)
        message(STATUS "${Yellow}Because Heffte_ENABLE_FFTW is not set defaulting to Stock with AVX${ColourReset}")
        set(Heffte_ENABLE_AVX2 ON CACHE BOOL "Enable Heffte Stock backend lol")
    endif()

elseif("${IPPL_PLATFORMS}" STREQUAL "CUDA;OPENMP" OR "${IPPL_PLATFORMS}" STREQUAL "OPENMP;CUDA")
    message(STATUS "${Green}CUDA and OpenMP backend enabled${ColourReset}")
    set(Heffte_ENABLE_CUDA ON CACHE BOOL "Set Heffte CUDA Backend")
    set(Kokkos_ENABLE_OPENMP ON CACHE BOOL "Enable Kokkos OpenMP Backend")
    set(Kokkos_ENABLE_CUDA ON CACHE BOOL "Enable Kokkos CUDA Backend")

else()
    message(FATAL_ERROR "Unknown or unsupported platform: ${IPPL_PLATFORMS}")
    # Handle unknown or unsupported platform
endif()

if(NOT Kokkos_VERSION)
    set(Kokkos_VERSION "4.1.00")
    message(STATUS "${Green}Selecting default Kokkos version: ${Kokkos_VERSION} ${ColourReset}")
else()
    message(STATUS "${Green}Selected Kokkos version: ${Kokkos_VERSION} ${ColourReset}")
endif()
find_package(Kokkos ${Kokkos_VERSION} QUIET)
if(NOT Kokkos_FOUND)
    FetchContent_Declare(
        kokkos
        DOWNLOAD_EXTRACT_TIMESTAMP True
        URL https://github.com/kokkos/kokkos/archive/refs/tags/${Kokkos_VERSION}.tar.gz                
    )
    FetchContent_MakeAvailable(kokkos)
endif()
# Select flags.
set (CMAKE_CXX_STANDARD 20)
set (CMAKE_CUDA_EXTENSIONS OFF)
set (CMAKE_CXX_EXTENSIONS OFF)
set (CMAKE_CXX_STANDARD_REQUIRED ON)
set (CMAKE_CXX_FLAGS_RELWITHDEBINFO "${CMAKE_CXX_FLAGS_RELWITHDEBINGO} -O3 -g ")
set (CMAKE_CXX_FLAGS_RELEASE "${CMAKE_CXX_FLAGS_RELEASE} -O3")
#set (CMAKE_CXX_FLAGS_DEBUG  "${CMAKE_CXX_FLAGS_DEBUG} -O0 -g")

if (CMAKE_CXX_COMPILER_ID MATCHES "GNU|Clang")
    # Use sanitizer flags for GCC or Clang only
    set (CMAKE_CXX_FLAGS_DEBUG  "${CMAKE_CXX_FLAGS_DEBUG} -fsanitize=address,undefined")
endif ()

if ("${Kokkos_DEVICES}" MATCHES "CUDA")
    set (CMAKE_CXX_FLAGS_DEBUG  "${CMAKE_CXX_FLAGS_DEBUG} -G")
endif()

# Suppress erroneous buffer overflow warnings when compiling under GCC 12
if("${CMAKE_CXX_COMPILER_ID}" STREQUAL "GNU" AND "${CMAKE_CXX_COMPILER_VERSION}" MATCHES "12*")
    add_compile_options (-Wno-stringop-overflow)
    add_compile_options (-Wno-array-bounds)
    add_compile_options (-Wno-restrict)
endif()

# Resolve all library dependencies
set (CMAKE_MODULE_PATH "${CMAKE_SOURCE_DIR}/CMakeModules")

find_package (MPI REQUIRED)
message (STATUS "The C compiler identification is: ${CMAKE_C_COMPILER_ID}")
message (STATUS "The C++ compiler identification is: ${CMAKE_CXX_COMPILER_ID}")
message (STATUS "The C++ compiler version is: ${CMAKE_CXX_COMPILER_VERSION}")
message (STATUS "The MPI C compiler is: ${MPI_C_COMPILER}")
message (STATUS "The MPI C++ compiler is: ${MPI_CXX_COMPILER}")
message (STATUS "The underlying C++ compiler is: ${CMAKE_CXX_COMPILER}")

option(USE_ALTERNATIVE_VARIANT "Use modified variant implementation (required for CUDA 12.2 + GCC 12.3.0)" OFF)
if (USE_ALTERNATIVE_VARIANT)
    add_definitions (-DUSE_ALTERNATIVE_VARIANT)
endif()


option (ENABLE_FFT "Enable FFT transform" OFF)
<<<<<<< HEAD
=======
if (ENABLE_FFT)
    add_definitions (-DENABLE_FFT)
    if(NOT Heffte_VERSION)
        set(Heffte_VERSION "MASTER")
        message(STATUS "${Green}Selecting default Heffte version: MASTER (Master branch on ttps://github.com/icl-utk-edu/heffte) ${ColourReset}")
    else()
    message(STATUS "${Green}Selected Heffte version: ${Heffte_VERSION} ${ColourReset}")
    endif()
    if(Heffte_VERSION MATCHES "MASTER")
    find_package (Heffte 2.2.0 QUIET)
    else()
    find_package (Heffte ${Heffte_VERSION} QUIET)
    endif()
    if(NOT Heffte_FOUND)
        message(STATUS "Using FetchContent for Heffte")
        if(Heffte_VERSION MATCHES "MASTER")
        if(NOT HEFFTE_COMMIT_HASH)
            set(HEFFTE_COMMIT_HASH "9eab7c0eb18e86acaccc2b5699b30e85a9e7bdda")
            message(STATUS "${Yellow}Defaulting to Heffte commit: ${HEFFTE_COMMIT_HASH} ${ColourReset}")
        else()
            message(STATUS "${Green}Using Heffte commit: ${HEFFTE_COMMIT_HASH} ${ColourReset}")
        endif()
        FetchContent_Declare(
            Heffte
            GIT_REPOSITORY https://github.com/icl-utk-edu/heffte
            GIT_TAG ${HEFFTE_COMMIT_HASH}
        )
        else()
        FetchContent_Declare(
            Heffte
            DOWNLOAD_EXTRACT_TIMESTAMP True
            URL https://github.com/icl-utk-edu/heffte/archive/refs/tags/v${Heffte_VERSION}.tar.gz
        )
        endif()
        FetchContent_MakeAvailable(Heffte)
        # Required to suppress warnings related to heffte
        target_include_directories(Heffte SYSTEM PUBLIC "${Heffte_SOURCE_DIR}/include")
        set(Heffte_DIR "${Heffte_SOURCE_DIR}")
        remove_flag_from_target(Heffte "-Werror")
        remove_flag_from_target(Heffte "-Wall")
        remove_flag_from_target(Heffte "-Wextra")
    endif()
    message (STATUS "Found Heffte_DIR: ${Heffte_DIR}")
endif ()

>>>>>>> bfb57c61
option (ENABLE_SOLVERS "Enable IPPL solvers" OFF)
option (ENABLE_CATALYST "Build example with Catalyst enabled" OFF)

add_subdirectory (src)

option (ENABLE_TESTS "Enable IPPL tests" OFF)
if (ENABLE_TESTS)
    add_subdirectory (test)
endif ()

option (ENABLE_ALPINE "Enable Alpine" OFF)
if (ENABLE_ALPINE)
    if (NOT ENABLE_SOLVERS)
        message (FATAL_ERROR "Cannot enable Alpine since Solver not enabled (-DENABLE_SOLVERS=ON)!")
    endif ()
    if (NOT ENABLE_FFT)
        message (FATAL_ERROR "Cannot enable Alpine since FFT not enabled (-DENABLE_FFT=ON)!")
    endif ()
    message (STATUS "Enable Alpine")
    add_subdirectory (alpine)
endif ()


option (ENABLE_UNIT_TESTS "Enable unit tests" OFF)
if (ENABLE_UNIT_TESTS)
    if (NOT ENABLE_FFT)
        message(WARNING "Enabling unit tests even though FFT not enabled (-DENABLE_FFT=ON)!")
    endif ()
    include(FetchContent)
    include(GoogleTest)

    enable_testing()

    FetchContent_Declare(
        googletest
        URL https://github.com/google/googletest/archive/refs/tags/v1.14.0.zip
        DOWNLOAD_EXTRACT_TIMESTAMP ON # policy hint for CMake > 3.24
        )

    # For Windows: Prevent overriding the parent project's compiler/linker settings
    set(gtest_force_shared_crt ON CACHE BOOL "" FORCE)
    FetchContent_MakeAvailable(googletest)

    add_subdirectory (unit_tests)
endif ()

configure_file (${CMAKE_CURRENT_SOURCE_DIR}/cmake/${PROJECT_NAME}Config.cmake.in
    ${CMAKE_CURRENT_BINARY_DIR}/${PROJECT_NAME}Config_install.cmake )

install (
    FILES ${CMAKE_CURRENT_BINARY_DIR}/${PROJECT_NAME}Config_install.cmake
    DESTINATION "${CMAKE_INSTALL_PREFIX}/lib/cmake/${PROJECT_NAME}"
    RENAME ${PROJECT_NAME}Config.cmake
    )

# vim: set et ts=4 sw=4 sts=4:

# Local Variables:
# mode: cmake
# cmake-tab-width: 4
# indent-tabs-mode: nil
# require-final-newline: nil
# End:
<|MERGE_RESOLUTION|>--- conflicted
+++ resolved
@@ -157,8 +157,7 @@
 
 
 option (ENABLE_FFT "Enable FFT transform" OFF)
-<<<<<<< HEAD
-=======
+
 if (ENABLE_FFT)
     add_definitions (-DENABLE_FFT)
     if(NOT Heffte_VERSION)
@@ -204,7 +203,6 @@
     message (STATUS "Found Heffte_DIR: ${Heffte_DIR}")
 endif ()
 
->>>>>>> bfb57c61
 option (ENABLE_SOLVERS "Enable IPPL solvers" OFF)
 option (ENABLE_CATALYST "Build example with Catalyst enabled" OFF)
 
