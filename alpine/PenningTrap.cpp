// Penning Trap
//   Usage:
//     srun ./PenningTrap
//                  <nx> [<ny>...] <Np> <Nt> <stype>
//                  <lbthres> --overallocate <ovfactor> --info 10
//     nx       = No. cell-centered points in the x-direction
//     ny       = No. cell-centered points in the y-direction
//     nz       = No. cell-centered points in the z-direction
//     Np       = Total no. of macro-particles in the simulation
//     Nt       = Number of time steps
//     stype    = Field solver type (FFT, CG, P3M, and OPEN supported)
//     lbthres  = Load balancing threshold i.e., lbthres*100 is the maximum load imbalance
//                percentage which can be tolerated and beyond which
//                particle load balancing occurs. A value of 0.01 is good for many typical
//                simulations.
//     ovfactor = Over-allocation factor for the buffers used in the communication. Typical
//                values are 1.0, 2.0. Value 1.0 means no over-allocation.
//     Example:
//     srun ./PenningTrap 128 128 128 10000 300 FFT 0.01 --overallocate 1.0 --info 10
//
// Copyright (c) 2021, Sriramkrishnan Muralikrishnan,
// Paul Scherrer Institut, Villigen PSI, Switzerland
// All rights reserved
//
// This file is part of IPPL.
//
// IPPL is free software: you can redistribute it and/or modify
// it under the terms of the GNU General Public License as published by
// the Free Software Foundation, either version 3 of the License, or
// (at your option) any later version.
//
// You should have received a copy of the GNU General Public License
// along with IPPL. If not, see <https://www.gnu.org/licenses/>.
//

#include <Kokkos_MathematicalConstants.hpp>
#include <Kokkos_MathematicalFunctions.hpp>
#include <Kokkos_Random.hpp>
#include <chrono>
#include <iostream>
#include <random>
#include <set>
#include <string>
#include <vector>

#include "Utility/IpplTimings.h"

#include "ChargedParticles.hpp"

constexpr unsigned Dim = 3;

template <typename T>
struct Newton1D {
    double tol   = 1e-12;
    int max_iter = 20;
    double pi    = Kokkos::numbers::pi_v<double>;

    T mu, sigma, u;

    KOKKOS_INLINE_FUNCTION Newton1D() {}

    KOKKOS_INLINE_FUNCTION Newton1D(const T& mu_, const T& sigma_, const T& u_)
        : mu(mu_)
        , sigma(sigma_)
        , u(u_) {}

    KOKKOS_INLINE_FUNCTION ~Newton1D() {}

    KOKKOS_INLINE_FUNCTION T f(T& x) {
        T F;
        F = Kokkos::erf((x - mu) / (sigma * Kokkos::sqrt(2.0))) - 2 * u + 1;
        return F;
    }

    KOKKOS_INLINE_FUNCTION T fprime(T& x) {
        T Fprime;
        Fprime = (1 / sigma) * Kokkos::sqrt(2 / pi)
                 * Kokkos::exp(-0.5 * (Kokkos::pow(((x - mu) / sigma), 2)));
        return Fprime;
    }

    KOKKOS_FUNCTION
    void solve(T& x) {
        int iterations = 0;
        while ((iterations < max_iter) && (Kokkos::fabs(f(x)) > tol)) {
            x = x - (f(x) / fprime(x));
            iterations += 1;
        }
    }
};

template <typename T, class GeneratorPool, unsigned Dim>
struct generate_random {
    using view_type  = typename ippl::detail::ViewType<T, 1>::view_type;
    using value_type = typename T::value_type;
    // Output View for the random numbers
    view_type x, v;

    // The GeneratorPool
    GeneratorPool rand_pool;

    T mu, sigma, minU, maxU;
    double pi = Kokkos::numbers::pi_v<double>;

    // Initialize all members
    generate_random(view_type x_, view_type v_, GeneratorPool rand_pool_, T& mu_, T& sigma_,
                    T& minU_, T& maxU_)
        : x(x_)
        , v(v_)
        , rand_pool(rand_pool_)
        , mu(mu_)
        , sigma(sigma_)
        , minU(minU_)
        , maxU(maxU_) {}

    KOKKOS_INLINE_FUNCTION void operator()(const size_t i) const {
        // Get a random number state from the pool for the active thread
        typename GeneratorPool::generator_type rand_gen = rand_pool.get_state();

        value_type u;
        for (unsigned d = 0; d < Dim; ++d) {
            u       = rand_gen.drand(minU[d], maxU[d]);
            x(i)[d] = (Kokkos::sqrt(pi / 2) * (2 * u - 1)) * sigma[d] + mu[d];
            Newton1D<value_type> solver(mu[d], sigma[d], u);
            solver.solve(x(i)[d]);
            v(i)[d] = rand_gen.normal(0.0, 1.0);
        }

        // Give the state back, which will allow another thread to acquire it
        rand_pool.free_state(rand_gen);
    }
};

double CDF(const double& x, const double& mu, const double& sigma) {
    double cdf = 0.5 * (1.0 + std::erf((x - mu) / (sigma * std::sqrt(2))));
    return cdf;
}

KOKKOS_FUNCTION
double PDF(const Vector_t<double, Dim>& xvec, const Vector_t<double, Dim>& mu,
           const Vector_t<double, Dim>& sigma, const unsigned Dim) {
    double pdf = 1.0;
    double pi  = Kokkos::numbers::pi_v<double>;

    for (unsigned d = 0; d < Dim; ++d) {
        pdf *= (1.0 / (sigma[d] * Kokkos::sqrt(2 * pi)))
               * Kokkos::exp(-0.5 * Kokkos::pow((xvec[d] - mu[d]) / sigma[d], 2));
    }
    return pdf;
}

const char* TestName = "PenningTrap";

int main(int argc, char* argv[]) {
    static_assert(Dim == 3, "Penning trap must be 3D");

    ippl::initialize(argc, argv);
    {
        setSignalHandler();

        Inform msg("PenningTrap");
        Inform msg2all("PenningTrap", INFORM_ALL_NODES);

        auto start            = std::chrono::high_resolution_clock::now();
        Vector_t<int, Dim> nr = {std::atoi(argv[1]), std::atoi(argv[2]), std::atoi(argv[3])};

        static IpplTimings::TimerRef mainTimer           = IpplTimings::getTimer("total");
        static IpplTimings::TimerRef particleCreation    = IpplTimings::getTimer("particlesCreation");
        static IpplTimings::TimerRef dumpDataTimer       = IpplTimings::getTimer("dumpData");
        static IpplTimings::TimerRef PTimer              = IpplTimings::getTimer("pushVelocity");
        static IpplTimings::TimerRef RTimer              = IpplTimings::getTimer("pushPosition");
        static IpplTimings::TimerRef updateTimer         = IpplTimings::getTimer("update");
        static IpplTimings::TimerRef DummySolveTimer     = IpplTimings::getTimer("solveWarmup");
        static IpplTimings::TimerRef SolveTimer          = IpplTimings::getTimer("Solve");
        static IpplTimings::TimerRef domainDecomposition = IpplTimings::getTimer("loadBalance");

        IpplTimings::startTimer(mainTimer);

        size_type totalP      = std::atol(argv[4]);
        const unsigned int nt = std::atoi(argv[5]);

        msg << "Penning Trap " << endl << "nt " << nt << " Np= " << totalP << " grid = " << nr << endl;

        using bunch_type = ChargedParticles<PLayout_t<double, Dim>, double, Dim>;

        std::unique_ptr<bunch_type> P;

        ippl::NDIndex<Dim> domain;
        for (unsigned i = 0; i < Dim; i++) {
            domain[i] = ippl::Index(nr[i]);
        }

        ippl::e_dim_tag decomp[Dim];
        for (unsigned d = 0; d < Dim; ++d) {
            decomp[d] = ippl::PARALLEL;
        }

        // create mesh and layout objects for this problem domain
        Vector_t<double, Dim> rmin = 0;
        Vector_t<double, Dim> rmax = 20;

        Vector_t<double, Dim> hr     = rmax / nr;
        Vector_t<double, Dim> origin = rmin;
        unsigned int nrMax           = 2048;  // Max grid size in our studies
        double dxFinest              = rmax[0] / nrMax;
        const double dt              = 0.5 * dxFinest;  // size of timestep

        const bool isAllPeriodic = true;
        Mesh_t<Dim> mesh(domain, hr, origin);
        FieldLayout_t<Dim> FL(domain, decomp, isAllPeriodic);
        PLayout_t<double, Dim> PL(FL, mesh);

        double Q           = -1562.5;
        double Bext        = 5.0;
        std::string solver = argv[6];
        P                  = std::make_unique<bunch_type>(PL, hr, rmin, rmax, decomp, Q, solver);

        P->nr_m = nr;

        Vector_t<double, Dim> length = rmax - rmin;

        Vector_t<double, Dim> mu, sd;

        for (unsigned d = 0; d < Dim; d++) {
            mu[d] = 0.5 * length[d];
        }
        sd[0] = 0.15 * length[0];
        sd[1] = 0.05 * length[1];
        sd[2] = 0.20 * length[2];

        P->initializeFields(mesh, FL);

        bunch_type bunchBuffer(PL);

        P->initSolver();
        P->time_m                 = 0.0;
        P->loadbalancethreshold_m = std::atof(argv[7]);

        bool isFirstRepartition;

        if ((P->loadbalancethreshold_m != 1.0) && (ippl::Comm->size() > 1)) {
            msg << "Starting first repartition" << endl;
            IpplTimings::startTimer(domainDecomposition);
            isFirstRepartition             = true;
            const ippl::NDIndex<Dim>& lDom = FL.getLocalNDIndex();
            const int nghost               = P->rho_m.getNghost();
            auto rhoview                   = P->rho_m.getView();

            Kokkos::parallel_for(
                "Assign initial rho based on PDF", P->rho_m.getFieldRangePolicy(),
                KOKKOS_LAMBDA(const int i, const int j, const int k) {
                    // local to global index conversion
                    const size_t ig = i + lDom[0].first() - nghost;
                    const size_t jg = j + lDom[1].first() - nghost;
                    const size_t kg = k + lDom[2].first() - nghost;
                    double x        = (ig + 0.5) * hr[0] + origin[0];
                    double y        = (jg + 0.5) * hr[1] + origin[1];
                    double z        = (kg + 0.5) * hr[2] + origin[2];

                    Vector_t<double, Dim> xvec = {x, y, z};

                    rhoview(i, j, k) = PDF(xvec, mu, sd, Dim);
                });

            Kokkos::fence();

            P->initializeORB(FL, mesh);
            P->repartition(FL, mesh, bunchBuffer, isFirstRepartition);
            IpplTimings::stopTimer(domainDecomposition);
        }

        msg << "First domain decomposition done" << endl;
        IpplTimings::startTimer(particleCreation);

        typedef ippl::detail::RegionLayout<double, Dim, Mesh_t<Dim>> RegionLayout_t;
        const RegionLayout_t& RLayout                           = PL.getRegionLayout();
        const typename RegionLayout_t::host_mirror_type Regions = RLayout.gethLocalRegions();
        Vector_t<double, Dim> Nr, Dr, minU, maxU;
        int myRank = ippl::Comm->rank();
        for (unsigned d = 0; d < Dim; ++d) {
            Nr[d] = CDF(Regions(myRank)[d].max(), mu[d], sd[d])
                    - CDF(Regions(myRank)[d].min(), mu[d], sd[d]);
            Dr[d]   = CDF(rmax[d], mu[d], sd[d]) - CDF(rmin[d], mu[d], sd[d]);
            minU[d] = CDF(Regions(myRank)[d].min(), mu[d], sd[d]);
            maxU[d] = CDF(Regions(myRank)[d].max(), mu[d], sd[d]);
        }

        double factor             = (Nr[0] * Nr[1] * Nr[2]) / (Dr[0] * Dr[1] * Dr[2]);
        size_type nloc            = (size_type)(factor * totalP);
        size_type Total_particles = 0;

        MPI_Allreduce(&nloc, &Total_particles, 1, MPI_UNSIGNED_LONG, MPI_SUM, ippl::Comm->getCommunicator());

        int rest = (int)(totalP - Total_particles);

<<<<<<< HEAD
    typedef ippl::detail::RegionLayout<double, Dim, Mesh_t<Dim>>::uniform_type RegionLayout_t;
    const RegionLayout_t& RLayout                           = PL.getRegionLayout();
    const typename RegionLayout_t::host_mirror_type Regions = RLayout.gethLocalRegions();
    Vector_t<double, Dim> Nr, Dr, minU, maxU;
    int myRank = Ippl::Comm->rank();
    for (unsigned d = 0; d < Dim; ++d) {
        Nr[d] = CDF(Regions(myRank)[d].max(), mu[d], sd[d])
                - CDF(Regions(myRank)[d].min(), mu[d], sd[d]);
        Dr[d]   = CDF(rmax[d], mu[d], sd[d]) - CDF(rmin[d], mu[d], sd[d]);
        minU[d] = CDF(Regions(myRank)[d].min(), mu[d], sd[d]);
        maxU[d] = CDF(Regions(myRank)[d].max(), mu[d], sd[d]);
    }
=======
        if (ippl::Comm->rank() < rest)
            ++nloc;
>>>>>>> 2419e4fe

        P->create(nloc);
        Kokkos::Random_XorShift64_Pool<> rand_pool64((size_type)(42 + 100 * ippl::Comm->rank()));
        Kokkos::parallel_for(
            nloc, generate_random<Vector_t<double, Dim>, Kokkos::Random_XorShift64_Pool<>, Dim>(
                    P->R.getView(), P->P.getView(), rand_pool64, mu, sd, minU, maxU));

        Kokkos::fence();
        ippl::Comm->barrier();
        IpplTimings::stopTimer(particleCreation);

        P->q = P->Q_m / totalP;
        msg << "particles created and initial conditions assigned " << endl;
        isFirstRepartition = false;
        // The update after the particle creation is not needed as the
        // particles are generated locally

        IpplTimings::startTimer(DummySolveTimer);
        P->rho_m = 0.0;
        P->runSolver();
        IpplTimings::stopTimer(DummySolveTimer);

        P->scatterCIC(totalP, 0, hr);

        IpplTimings::startTimer(SolveTimer);
        P->runSolver();
        IpplTimings::stopTimer(SolveTimer);

        P->gatherCIC();

        IpplTimings::startTimer(dumpDataTimer);
        P->dumpData();
        P->gatherStatistics(totalP);
        // P->dumpLocalDomains(FL, 0);
        IpplTimings::stopTimer(dumpDataTimer);

        double alpha = -0.5 * dt;
        double DrInv = 1.0 / (1 + (std::pow((alpha * Bext), 2)));
        // begin main timestep loop
        msg << "Starting iterations ..." << endl;
        for (unsigned int it = 0; it < nt; it++) {
            // Staggered Leap frog or Boris algorithm as per
            // https://www.sciencedirect.com/science/article/pii/S2590055219300526
            // eqns 4(a)-4(c). Note we don't use the Boris trick here and do
            // the analytical matrix inversion which is not complex in this case.
            // Here, we assume a constant charge-to-mass ratio of -1 for
            // all the particles hence eliminating the need to store mass as
            // an attribute
            // kick
            IpplTimings::startTimer(PTimer);
            auto Rview = P->R.getView();
            auto Pview = P->P.getView();
            auto Eview = P->E.getView();
            double V0  = 30 * rmax[2];
            Kokkos::parallel_for(
                "Kick1", P->getLocalNum(), KOKKOS_LAMBDA(const size_t j) {
                    double Eext_x =
                        -(Rview(j)[0] - 0.5 * rmax[0]) * (V0 / (2 * Kokkos::pow(rmax[2], 2)));
                    double Eext_y =
                        -(Rview(j)[1] - 0.5 * rmax[1]) * (V0 / (2 * Kokkos::pow(rmax[2], 2)));
                    double Eext_z = (Rview(j)[2] - 0.5 * rmax[2]) * (V0 / (Kokkos::pow(rmax[2], 2)));

                    Eview(j)[0] += Eext_x;
                    Eview(j)[1] += Eext_y;
                    Eview(j)[2] += Eext_z;

                    Pview(j)[0] += alpha * (Eview(j)[0] + Pview(j)[1] * Bext);
                    Pview(j)[1] += alpha * (Eview(j)[1] - Pview(j)[0] * Bext);
                    Pview(j)[2] += alpha * Eview(j)[2];
                });
            IpplTimings::stopTimer(PTimer);

            // drift
            IpplTimings::startTimer(RTimer);
            P->R = P->R + dt * P->P;
            IpplTimings::stopTimer(RTimer);

            // Since the particles have moved spatially update them to correct processors
            IpplTimings::startTimer(updateTimer);
            PL.update(*P, bunchBuffer);
            IpplTimings::stopTimer(updateTimer);

            // Domain Decomposition
            if (P->balance(totalP, it + 1)) {
                msg << "Starting repartition" << endl;
                IpplTimings::startTimer(domainDecomposition);
                P->repartition(FL, mesh, bunchBuffer, isFirstRepartition);
                IpplTimings::stopTimer(domainDecomposition);
                // IpplTimings::startTimer(dumpDataTimer);
                // P->dumpLocalDomains(FL, it+1);
                // IpplTimings::stopTimer(dumpDataTimer);
            }

            // scatter the charge onto the underlying grid
            P->scatterCIC(totalP, it + 1, hr);

            // Field solve
            IpplTimings::startTimer(SolveTimer);
            P->runSolver();
            IpplTimings::stopTimer(SolveTimer);

            // gather E field
            P->gatherCIC();

            // kick
            IpplTimings::startTimer(PTimer);
            auto R2view = P->R.getView();
            auto P2view = P->P.getView();
            auto E2view = P->E.getView();
            Kokkos::parallel_for(
                "Kick2", P->getLocalNum(), KOKKOS_LAMBDA(const size_t j) {
                    double Eext_x =
                        -(R2view(j)[0] - 0.5 * rmax[0]) * (V0 / (2 * Kokkos::pow(rmax[2], 2)));
                    double Eext_y =
                        -(R2view(j)[1] - 0.5 * rmax[1]) * (V0 / (2 * Kokkos::pow(rmax[2], 2)));
                    double Eext_z = (R2view(j)[2] - 0.5 * rmax[2]) * (V0 / (Kokkos::pow(rmax[2], 2)));

                    E2view(j)[0] += Eext_x;
                    E2view(j)[1] += Eext_y;
                    E2view(j)[2] += Eext_z;
                    P2view(j)[0] =
                        DrInv
                        * (P2view(j)[0]
                        + alpha
                                * (E2view(j)[0] + P2view(j)[1] * Bext + alpha * Bext * E2view(j)[1]));
                    P2view(j)[1] =
                        DrInv
                        * (P2view(j)[1]
                        + alpha
                                * (E2view(j)[1] - P2view(j)[0] * Bext - alpha * Bext * E2view(j)[0]));
                    P2view(j)[2] += alpha * E2view(j)[2];
                });
            IpplTimings::stopTimer(PTimer);

            P->time_m += dt;
            IpplTimings::startTimer(dumpDataTimer);
            P->dumpData();
            P->gatherStatistics(totalP);
            IpplTimings::stopTimer(dumpDataTimer);
            msg << "Finished time step: " << it + 1 << " time: " << P->time_m << endl;

            if (checkSignalHandler()) {
                msg << "Aborting timestepping loop due to signal " << interruptSignalReceived << endl;
                break;
            }
        }

        msg << "Penning Trap: End." << endl;
        IpplTimings::stopTimer(mainTimer);
        IpplTimings::print();
        IpplTimings::print(std::string("timing.dat"));
        auto end = std::chrono::high_resolution_clock::now();

        std::chrono::duration<double> time_chrono =
            std::chrono::duration_cast<std::chrono::duration<double>>(end - start);
        std::cout << "Elapsed time: " << time_chrono.count() << std::endl;
    }
    ippl::finalize();

    return 0;
}<|MERGE_RESOLUTION|>--- conflicted
+++ resolved
@@ -164,14 +164,14 @@
         auto start            = std::chrono::high_resolution_clock::now();
         Vector_t<int, Dim> nr = {std::atoi(argv[1]), std::atoi(argv[2]), std::atoi(argv[3])};
 
-        static IpplTimings::TimerRef mainTimer           = IpplTimings::getTimer("total");
-        static IpplTimings::TimerRef particleCreation    = IpplTimings::getTimer("particlesCreation");
-        static IpplTimings::TimerRef dumpDataTimer       = IpplTimings::getTimer("dumpData");
-        static IpplTimings::TimerRef PTimer              = IpplTimings::getTimer("pushVelocity");
-        static IpplTimings::TimerRef RTimer              = IpplTimings::getTimer("pushPosition");
-        static IpplTimings::TimerRef updateTimer         = IpplTimings::getTimer("update");
-        static IpplTimings::TimerRef DummySolveTimer     = IpplTimings::getTimer("solveWarmup");
-        static IpplTimings::TimerRef SolveTimer          = IpplTimings::getTimer("Solve");
+        static IpplTimings::TimerRef mainTimer        = IpplTimings::getTimer("total");
+        static IpplTimings::TimerRef particleCreation = IpplTimings::getTimer("particlesCreation");
+        static IpplTimings::TimerRef dumpDataTimer    = IpplTimings::getTimer("dumpData");
+        static IpplTimings::TimerRef PTimer           = IpplTimings::getTimer("pushVelocity");
+        static IpplTimings::TimerRef RTimer           = IpplTimings::getTimer("pushPosition");
+        static IpplTimings::TimerRef updateTimer      = IpplTimings::getTimer("update");
+        static IpplTimings::TimerRef DummySolveTimer  = IpplTimings::getTimer("solveWarmup");
+        static IpplTimings::TimerRef SolveTimer       = IpplTimings::getTimer("Solve");
         static IpplTimings::TimerRef domainDecomposition = IpplTimings::getTimer("loadBalance");
 
         IpplTimings::startTimer(mainTimer);
@@ -179,7 +179,8 @@
         size_type totalP      = std::atol(argv[4]);
         const unsigned int nt = std::atoi(argv[5]);
 
-        msg << "Penning Trap " << endl << "nt " << nt << " Np= " << totalP << " grid = " << nr << endl;
+        msg << "Penning Trap " << endl
+            << "nt " << nt << " Np= " << totalP << " grid = " << nr << endl;
 
         using bunch_type = ChargedParticles<PLayout_t<double, Dim>, double, Dim>;
 
@@ -272,7 +273,7 @@
         msg << "First domain decomposition done" << endl;
         IpplTimings::startTimer(particleCreation);
 
-        typedef ippl::detail::RegionLayout<double, Dim, Mesh_t<Dim>> RegionLayout_t;
+        typedef ippl::detail::RegionLayout<double, Dim, Mesh_t<Dim>>::uniform_type RegionLayout_t;
         const RegionLayout_t& RLayout                           = PL.getRegionLayout();
         const typename RegionLayout_t::host_mirror_type Regions = RLayout.gethLocalRegions();
         Vector_t<double, Dim> Nr, Dr, minU, maxU;
@@ -289,33 +290,19 @@
         size_type nloc            = (size_type)(factor * totalP);
         size_type Total_particles = 0;
 
-        MPI_Allreduce(&nloc, &Total_particles, 1, MPI_UNSIGNED_LONG, MPI_SUM, ippl::Comm->getCommunicator());
+        MPI_Allreduce(&nloc, &Total_particles, 1, MPI_UNSIGNED_LONG, MPI_SUM,
+                      ippl::Comm->getCommunicator());
 
         int rest = (int)(totalP - Total_particles);
 
-<<<<<<< HEAD
-    typedef ippl::detail::RegionLayout<double, Dim, Mesh_t<Dim>>::uniform_type RegionLayout_t;
-    const RegionLayout_t& RLayout                           = PL.getRegionLayout();
-    const typename RegionLayout_t::host_mirror_type Regions = RLayout.gethLocalRegions();
-    Vector_t<double, Dim> Nr, Dr, minU, maxU;
-    int myRank = Ippl::Comm->rank();
-    for (unsigned d = 0; d < Dim; ++d) {
-        Nr[d] = CDF(Regions(myRank)[d].max(), mu[d], sd[d])
-                - CDF(Regions(myRank)[d].min(), mu[d], sd[d]);
-        Dr[d]   = CDF(rmax[d], mu[d], sd[d]) - CDF(rmin[d], mu[d], sd[d]);
-        minU[d] = CDF(Regions(myRank)[d].min(), mu[d], sd[d]);
-        maxU[d] = CDF(Regions(myRank)[d].max(), mu[d], sd[d]);
-    }
-=======
         if (ippl::Comm->rank() < rest)
             ++nloc;
->>>>>>> 2419e4fe
 
         P->create(nloc);
         Kokkos::Random_XorShift64_Pool<> rand_pool64((size_type)(42 + 100 * ippl::Comm->rank()));
         Kokkos::parallel_for(
             nloc, generate_random<Vector_t<double, Dim>, Kokkos::Random_XorShift64_Pool<>, Dim>(
-                    P->R.getView(), P->P.getView(), rand_pool64, mu, sd, minU, maxU));
+                      P->R.getView(), P->P.getView(), rand_pool64, mu, sd, minU, maxU));
 
         Kokkos::fence();
         ippl::Comm->barrier();
@@ -370,7 +357,8 @@
                         -(Rview(j)[0] - 0.5 * rmax[0]) * (V0 / (2 * Kokkos::pow(rmax[2], 2)));
                     double Eext_y =
                         -(Rview(j)[1] - 0.5 * rmax[1]) * (V0 / (2 * Kokkos::pow(rmax[2], 2)));
-                    double Eext_z = (Rview(j)[2] - 0.5 * rmax[2]) * (V0 / (Kokkos::pow(rmax[2], 2)));
+                    double Eext_z =
+                        (Rview(j)[2] - 0.5 * rmax[2]) * (V0 / (Kokkos::pow(rmax[2], 2)));
 
                     Eview(j)[0] += Eext_x;
                     Eview(j)[1] += Eext_y;
@@ -425,21 +413,22 @@
                         -(R2view(j)[0] - 0.5 * rmax[0]) * (V0 / (2 * Kokkos::pow(rmax[2], 2)));
                     double Eext_y =
                         -(R2view(j)[1] - 0.5 * rmax[1]) * (V0 / (2 * Kokkos::pow(rmax[2], 2)));
-                    double Eext_z = (R2view(j)[2] - 0.5 * rmax[2]) * (V0 / (Kokkos::pow(rmax[2], 2)));
+                    double Eext_z =
+                        (R2view(j)[2] - 0.5 * rmax[2]) * (V0 / (Kokkos::pow(rmax[2], 2)));
 
                     E2view(j)[0] += Eext_x;
                     E2view(j)[1] += Eext_y;
                     E2view(j)[2] += Eext_z;
-                    P2view(j)[0] =
-                        DrInv
-                        * (P2view(j)[0]
-                        + alpha
-                                * (E2view(j)[0] + P2view(j)[1] * Bext + alpha * Bext * E2view(j)[1]));
-                    P2view(j)[1] =
-                        DrInv
-                        * (P2view(j)[1]
-                        + alpha
-                                * (E2view(j)[1] - P2view(j)[0] * Bext - alpha * Bext * E2view(j)[0]));
+                    P2view(j)[0] = DrInv
+                                   * (P2view(j)[0]
+                                      + alpha
+                                            * (E2view(j)[0] + P2view(j)[1] * Bext
+                                               + alpha * Bext * E2view(j)[1]));
+                    P2view(j)[1] = DrInv
+                                   * (P2view(j)[1]
+                                      + alpha
+                                            * (E2view(j)[1] - P2view(j)[0] * Bext
+                                               - alpha * Bext * E2view(j)[0]));
                     P2view(j)[2] += alpha * E2view(j)[2];
                 });
             IpplTimings::stopTimer(PTimer);
@@ -452,7 +441,8 @@
             msg << "Finished time step: " << it + 1 << " time: " << P->time_m << endl;
 
             if (checkSignalHandler()) {
-                msg << "Aborting timestepping loop due to signal " << interruptSignalReceived << endl;
+                msg << "Aborting timestepping loop due to signal " << interruptSignalReceived
+                    << endl;
                 break;
             }
         }
