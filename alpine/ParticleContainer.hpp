--- conflicted
+++ resolved
@@ -9,17 +9,7 @@
 class ParticleContainer : public ippl::ParticleBase<ippl::ParticleSpatialLayout<T, Dim>>{
     using Base = ippl::ParticleBase<ippl::ParticleSpatialLayout<T, Dim>>;
 
-    private:
-        ippl::ParticleAttrib<double> q_m;                 // charge
-        typename Base::particle_position_type P_m;  // particle velocity
-        typename Base::particle_position_type E_m;  // electric field at particle position
-        std::shared_ptr<PLayout_t<T, Dim>> pl_m;
     public:
-<<<<<<< HEAD
-        ParticleContainer(std::shared_ptr<PLayout_t<T, Dim>> pl)
-        : Base(*pl.get()) {
-        this->initialize(*pl.get());
-=======
         ippl::ParticleAttrib<double> q;                 // charge
         typename Base::particle_position_type P;  // particle velocity
         typename Base::particle_position_type E;  // electric field at particle position
@@ -29,34 +19,20 @@
         ParticleContainer(Mesh_t<Dim>& mesh, FieldLayout_t<Dim>& FL)
         : pl_m(FL, mesh) {
         this->initialize(pl_m);
->>>>>>> 233c126b
         registerAttributes();
         setupBCs();
-        pl_m = pl;
         }
 
         ~ParticleContainer(){}
 
-<<<<<<< HEAD
-        ippl::ParticleAttrib<double>& getQ() { return q_m; }
-        void setQ(ippl::ParticleAttrib<double>& q) { q_m = q; }
-
-        typename Base::particle_position_type& getP() { return P_m; }
-        void setP(typename Base::particle_position_type& P) { P_m = P; }
-
-        typename Base::particle_position_type& getE() { return E_m; }
-        void setE(typename Base::particle_position_type& E) { E_m = E; }
-
-=======
->>>>>>> 233c126b
         std::shared_ptr<PLayout_t<T, Dim>> getPL() { return pl_m; }
         void setPL(std::shared_ptr<PLayout_t<T, Dim>>& pl) { pl_m = pl; }
 
 	void registerAttributes() {
 		// register the particle attributes
-		this->addAttribute(q_m);
-		this->addAttribute(P_m);
-		this->addAttribute(E_m);
+		this->addAttribute(q);
+		this->addAttribute(P);
+		this->addAttribute(E);
 	}
 	void setupBCs() { setBCAllPeriodic(); }
 
