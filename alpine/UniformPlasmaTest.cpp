--- conflicted
+++ resolved
@@ -87,24 +87,6 @@
     auto start = std::chrono::high_resolution_clock::now();
     int arg    = 1;
 
-<<<<<<< HEAD
-    auto start = std::chrono::high_resolution_clock::now();
-    ippl::Vector<int,Dim> nr = {
-        std::atoi(argv[1]),
-        std::atoi(argv[2]),
-        std::atoi(argv[3])
-    };
-
-    static IpplTimings::TimerRef mainTimer = IpplTimings::getTimer("total");
-    static IpplTimings::TimerRef particleCreation = IpplTimings::getTimer("particlesCreation");
-    static IpplTimings::TimerRef dumpDataTimer = IpplTimings::getTimer("dumpData");
-    static IpplTimings::TimerRef PTimer = IpplTimings::getTimer("pushVelocity");
-    static IpplTimings::TimerRef temp = IpplTimings::getTimer("randomMove");
-    static IpplTimings::TimerRef RTimer = IpplTimings::getTimer("pushPosition");
-    static IpplTimings::TimerRef updateTimer = IpplTimings::getTimer("update");
-    static IpplTimings::TimerRef DummySolveTimer = IpplTimings::getTimer("solveWarmup");
-    static IpplTimings::TimerRef SolveTimer = IpplTimings::getTimer("solve");
-=======
     ippl::Vector<int, Dim> nr;
     for (unsigned d = 0; d < Dim; d++)
         nr[d] = std::atoi(argv[arg++]);
@@ -118,18 +100,12 @@
     static IpplTimings::TimerRef updateTimer         = IpplTimings::getTimer("update");
     static IpplTimings::TimerRef DummySolveTimer     = IpplTimings::getTimer("solveWarmup");
     static IpplTimings::TimerRef SolveTimer          = IpplTimings::getTimer("solve");
->>>>>>> 6d082245
     static IpplTimings::TimerRef domainDecomposition = IpplTimings::getTimer("loadBalance");
 
     IpplTimings::startTimer(mainTimer);
 
-<<<<<<< HEAD
-    const size_type totalP = std::atoll(argv[4]);
-    const unsigned int nt     = std::atoi(argv[5]);
-=======
     const size_type totalP = std::atoll(argv[arg++]);
     const unsigned int nt  = std::atoi(argv[arg++]);
->>>>>>> 6d082245
 
     msg << "Uniform Plasma Test"
         << endl
@@ -137,11 +113,7 @@
         << totalP << " grid = " << nr
         << endl;
 
-<<<<<<< HEAD
-    using bunch_type = ChargedParticles<PLayout_t<>, double>;
-=======
-    using bunch_type = ChargedParticles<PLayout_t<Dim>, Dim>;
->>>>>>> 6d082245
+    using bunch_type = ChargedParticles<PLayout_t<Dim>, Dim, double>;
 
     std::unique_ptr<bunch_type>  P;
 
@@ -164,28 +136,10 @@
         hr[d]     = rmax[d] / nr[d];
     }
 
-<<<<<<< HEAD
-    // create mesh and layout objects for this problem domain
-    Vector_t<> rmin(0.0);
-    Vector_t<> rmax(20.0);
-    double dx = rmax[0] / nr[0];
-    double dy = rmax[1] / nr[1];
-    double dz = rmax[2] / nr[2];
-
-    Vector_t<> hr = {dx, dy, dz};
-    Vector_t<> origin = {rmin[0], rmin[1], rmin[2]};
-    const double dt = 1.0;
-
-    const bool isAllPeriodic=true;
-    Mesh_t mesh(domain, hr, origin);
-    FieldLayout_t FL(domain, decomp, isAllPeriodic);
-    PLayout_t PL(FL, mesh);
-=======
-    const bool isAllPeriodic = true;
+   const bool isAllPeriodic = true;
     Mesh_t<Dim> mesh(domain, hr, origin);
     FieldLayout_t<Dim> FL(domain, decomp, isAllPeriodic);
     PLayout_t<Dim> PL(FL, mesh);
->>>>>>> 6d082245
 
     double Q = -1562.5;
     P = std::make_unique<bunch_type>(PL,hr,rmin,rmax,decomp,Q);
@@ -202,25 +156,16 @@
     P->create(nloc);
 
     const ippl::NDIndex<Dim>& lDom = FL.getLocalNDIndex();
-<<<<<<< HEAD
-    Vector_t<> Rmin, Rmax;
-=======
     Vector_t<Dim> Rmin, Rmax;
->>>>>>> 6d082245
     for (unsigned d = 0; d < Dim; ++d) {
         Rmin[d] = origin[d] + lDom[d].first() * hr[d];
         Rmax[d] = origin[d] + (lDom[d].last() + 1) * hr[d];
     }
 
     Kokkos::Random_XorShift64_Pool<> rand_pool64((size_type)(42 + 100 * Ippl::Comm->rank()));
-<<<<<<< HEAD
-    Kokkos::parallel_for(nloc, generate_random<Vector_t<>, Kokkos::Random_XorShift64_Pool<>, Dim>(
-                                   P->R.getView(), rand_pool64, Rmin, Rmax));
-=======
     Kokkos::parallel_for(nloc,
                          generate_random<Vector_t<Dim>, Kokkos::Random_XorShift64_Pool<>, Dim>(
                              P->R.getView(), rand_pool64, Rmin, Rmax));
->>>>>>> 6d082245
     Kokkos::fence();
     P->q = P->Q_m/totalP;
     P->P = 0.0;
@@ -239,15 +184,9 @@
 
     P->stype_m = argv[arg++];
     P->initSolver();
-<<<<<<< HEAD
-    P->time_m = 0.0;
-    P->loadbalancefreq_m = std::atoi(argv[7]);
-  
-=======
     P->time_m            = 0.0;
     P->loadbalancefreq_m = std::atoi(argv[arg++]);
 
->>>>>>> 6d082245
     IpplTimings::startTimer(DummySolveTimer);
     P->rho_m = 0.0;
     P->solver_mp->solve();
@@ -286,11 +225,7 @@
 
         IpplTimings::startTimer(temp);
         Kokkos::parallel_for(P->getLocalNum(),
-<<<<<<< HEAD
-                             generate_random<Vector_t<>, Kokkos::Random_XorShift64_Pool<>, Dim>(
-=======
                              generate_random<Vector_t<Dim>, Kokkos::Random_XorShift64_Pool<>, Dim>(
->>>>>>> 6d082245
                                  P->P.getView(), rand_pool64, -hr, hr));
         Kokkos::fence();
         IpplTimings::stopTimer(temp);
