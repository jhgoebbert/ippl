// Landau Damping Test
//   Usage:
//     srun ./LandauDamping <nx> <ny> <nz> <Np> <Nt> <stype> <lbthres> <ovfactor> --info 10
//     nx       = No. cell-centered points in the x-direction
//     ny       = No. cell-centered points in the y-direction
//     nz       = No. cell-centered points in the z-direction
//     Np       = Total no. of macro-particles in the simulation
//     Nt       = Number of time steps
//     stype    = Field solver type e.g., FFT
//     lbthres  = Load balancing threshold i.e., lbthres*100 is the maximum load imbalance
//                percentage which can be tolerated and beyond which
//                particle load balancing occurs. A value of 0.01 is good for many typical
//                simulations.
//     ovfactor = Over-allocation factor for the buffers used in the communication. Typical
//                values are 1.0, 2.0. Value 1.0 means no over-allocation.
//     Example:
//     srun ./LandauDamping 128 128 128 10000 10 FFT 0.01 2.0 --info 10
//
// Copyright (c) 2021, Sriramkrishnan Muralikrishnan,
// Paul Scherrer Institut, Villigen PSI, Switzerland
// All rights reserved
//
// This file is part of IPPL.
//
// IPPL is free software: you can redistribute it and/or modify
// it under the terms of the GNU General Public License as published by
// the Free Software Foundation, either version 3 of the License, or
// (at your option) any later version.
//
// You should have received a copy of the GNU General Public License
// along with IPPL. If not, see <https://www.gnu.org/licenses/>.
//

#include <Kokkos_Random.hpp>
#include <chrono>
#include <cmath>
#include <iostream>
#include <random>
#include <set>
#include <string>
#include <vector>

#include "Utility/IpplTimings.h"

#include "ChargedParticles.hpp"

template <typename T>
struct Newton1D {
    double tol   = 1e-12;
    int max_iter = 20;
    double pi    = std::acos(-1.0);

    T k, alpha, u;

    KOKKOS_INLINE_FUNCTION Newton1D() {}

    KOKKOS_INLINE_FUNCTION Newton1D(const T& k_, const T& alpha_, const T& u_)
        : k(k_)
        , alpha(alpha_)
        , u(u_) {}

    KOKKOS_INLINE_FUNCTION ~Newton1D() {}

    KOKKOS_INLINE_FUNCTION T f(T& x) {
        T F;
        F = x + (alpha * (std::sin(k * x) / k)) - u;
        return F;
    }

    KOKKOS_INLINE_FUNCTION T fprime(T& x) {
        T Fprime;
        Fprime = 1 + (alpha * std::cos(k * x));
        return Fprime;
    }

    KOKKOS_FUNCTION
    void solve(T& x) {
        int iterations = 0;
        while (iterations < max_iter && std::fabs(f(x)) > tol) {
            x = x - (f(x) / fprime(x));
            iterations += 1;
        }
    }
};

template <typename T, class GeneratorPool, unsigned Dim>
struct generate_random {
    using view_type  = typename ippl::detail::ViewType<T, 1>::view_type;
    using value_type = typename T::value_type;
    // Output View for the random numbers
    view_type x, v;

    // The GeneratorPool
    GeneratorPool rand_pool;

    value_type alpha;

    T k, minU, maxU;

    // Initialize all members
    generate_random(view_type x_, view_type v_, GeneratorPool rand_pool_, value_type& alpha_, T& k_,
                    T& minU_, T& maxU_)
        : x(x_)
        , v(v_)
        , rand_pool(rand_pool_)
        , alpha(alpha_)
        , k(k_)
        , minU(minU_)
        , maxU(maxU_) {}

    KOKKOS_INLINE_FUNCTION void operator()(const size_t i) const {
        // Get a random number state from the pool for the active thread
        typename GeneratorPool::generator_type rand_gen = rand_pool.get_state();

        value_type u;
        for (unsigned d = 0; d < Dim; ++d) {
            u       = rand_gen.drand(minU[d], maxU[d]);
            x(i)[d] = u / (1 + alpha);
            Newton1D<value_type> solver(k[d], alpha, u);
            solver.solve(x(i)[d]);
            v(i)[d] = rand_gen.normal(0.0, 1.0);
        }

        // Give the state back, which will allow another thread to acquire it
        rand_pool.free_state(rand_gen);
    }
};

double CDF(const double& x, const double& alpha, const double& k) {
    double cdf = x + (alpha / k) * std::sin(k * x);
    return cdf;
}

KOKKOS_FUNCTION
double PDF(const Vector_t& xvec, const double& alpha, const Vector_t& kw, const unsigned Dim) {
    double pdf = 1.0;

    for (unsigned d = 0; d < Dim; ++d) {
        pdf *= (1.0 + alpha * std::cos(kw[d] * xvec[d]));
    }
    return pdf;
}

const char* TestName = "LandauDamping";

int main(int argc, char* argv[]) {
    Ippl ippl(argc, argv);

    Inform msg("LandauDamping");
    Inform msg2all("LandauDamping", INFORM_ALL_NODES);

    Ippl::Comm->setDefaultOverallocation(std::atof(argv[8]));

    auto start                = std::chrono::high_resolution_clock::now();
    ippl::Vector<int, Dim> nr = {std::atoi(argv[1]), std::atoi(argv[2]), std::atoi(argv[3])};

    static IpplTimings::TimerRef mainTimer           = IpplTimings::getTimer("total");
    static IpplTimings::TimerRef particleCreation    = IpplTimings::getTimer("particlesCreation");
    static IpplTimings::TimerRef dumpDataTimer       = IpplTimings::getTimer("dumpData");
    static IpplTimings::TimerRef PTimer              = IpplTimings::getTimer("pushVelocity");
    static IpplTimings::TimerRef RTimer              = IpplTimings::getTimer("pushPosition");
    static IpplTimings::TimerRef updateTimer         = IpplTimings::getTimer("update");
    static IpplTimings::TimerRef DummySolveTimer     = IpplTimings::getTimer("solveWarmup");
    static IpplTimings::TimerRef SolveTimer          = IpplTimings::getTimer("solve");
    static IpplTimings::TimerRef domainDecomposition = IpplTimings::getTimer("loadBalance");

    IpplTimings::startTimer(mainTimer);

    const size_type totalP = std::atoll(argv[4]);
    const unsigned int nt  = std::atoi(argv[5]);

    msg << "Landau damping" << endl << "nt " << nt << " Np= " << totalP << " grid = " << nr << endl;

    using bunch_type = ChargedParticles<PLayout_t>;

    std::unique_ptr<bunch_type> P;

    ippl::NDIndex<Dim> domain;
    for (unsigned i = 0; i < Dim; i++) {
        domain[i] = ippl::Index(nr[i]);
    }

    ippl::e_dim_tag decomp[Dim];
    for (unsigned d = 0; d < Dim; ++d) {
        decomp[d] = ippl::PARALLEL;
    }

    // create mesh and layout objects for this problem domain
<<<<<<< HEAD
    Vector_st kw = {0.5, 0.5, 0.5};
    float alpha = 0.05;
=======
    Vector_t kw  = {0.5, 0.5, 0.5};
    double alpha = 0.05;
>>>>>>> 310d6fe5
    Vector_t rmin(0.0);
    Vector_t rmax = 2 * pi / kw;
    double dx     = rmax[0] / nr[0];
    double dy     = rmax[1] / nr[1];
    double dz     = rmax[2] / nr[2];

    Vector_t hr     = {dx, dy, dz};
    Vector_t origin = {rmin[0], rmin[1], rmin[2]};
<<<<<<< HEAD
    const double dt = 0.05;
=======
    const double dt = 0.5 * dx;
>>>>>>> 310d6fe5

    const bool isAllPeriodic = true;
    Mesh_t mesh(domain, hr, origin);
    FieldLayout_t FL(domain, decomp, isAllPeriodic);
    PLayout_t PL(FL, mesh);

    // Q = -\int\int f dx dv
    double Q = -rmax[0] * rmax[1] * rmax[2];
    P        = std::make_unique<bunch_type>(PL, hr, rmin, rmax, decomp, Q);

    P->nr_m = nr;

    P->E_m.initialize(mesh, FL);
    P->rho_m.initialize(mesh, FL);

    bunch_type bunchBuffer(PL);

    P->stype_m = argv[6];
    P->initSolver();
    P->time_m                 = 0.0;
    P->loadbalancethreshold_m = std::atof(argv[7]);

    bool isFirstRepartition;

    if ((P->loadbalancethreshold_m != 1.0) && (Ippl::Comm->size() > 1)) {
        msg << "Starting first repartition" << endl;
        IpplTimings::startTimer(domainDecomposition);
        isFirstRepartition             = true;
        const ippl::NDIndex<Dim>& lDom = FL.getLocalNDIndex();
        const int nghost               = P->rho_m.getNghost();
        using mdrange_type             = Kokkos::MDRangePolicy<Kokkos::Rank<3>>;
        auto rhoview                   = P->rho_m.getView();

        Kokkos::parallel_for(
            "Assign initial rho based on PDF",
            mdrange_type({nghost, nghost, nghost},
                         {rhoview.extent(0) - nghost, rhoview.extent(1) - nghost,
                          rhoview.extent(2) - nghost}),
            KOKKOS_LAMBDA(const int i, const int j, const int k) {
                // local to global index conversion
                const size_t ig = i + lDom[0].first() - nghost;
                const size_t jg = j + lDom[1].first() - nghost;
                const size_t kg = k + lDom[2].first() - nghost;
                double x        = (ig + 0.5) * hr[0] + origin[0];
                double y        = (jg + 0.5) * hr[1] + origin[1];
                double z        = (kg + 0.5) * hr[2] + origin[2];

                Vector_t xvec = {x, y, z};

                rhoview(i, j, k) = PDF(xvec, alpha, kw, Dim);
            });

        Kokkos::fence();

        P->initializeORB(FL, mesh);
        P->repartition(FL, mesh, bunchBuffer, isFirstRepartition);
        IpplTimings::stopTimer(domainDecomposition);
    }

    msg << "First domain decomposition done" << endl;
    IpplTimings::startTimer(particleCreation);

<<<<<<< HEAD
    typedef ippl::detail::RegionLayout<float, Dim, Mesh_t> RegionLayout_t;
    const RegionLayout_t& RLayout = PL.getRegionLayout();
=======
    typedef ippl::detail::RegionLayout<double, Dim, Mesh_t> RegionLayout_t;
    const RegionLayout_t& RLayout                           = PL.getRegionLayout();
>>>>>>> 310d6fe5
    const typename RegionLayout_t::host_mirror_type Regions = RLayout.gethLocalRegions();
    Vector_st Nr, Dr, minU, maxU;
    int myRank = Ippl::Comm->rank();
    for (unsigned d = 0; d < Dim; ++d) {
        Nr[d] = CDF(Regions(myRank)[d].max(), alpha, kw[d])
                - CDF(Regions(myRank)[d].min(), alpha, kw[d]);
        Dr[d]   = CDF(rmax[d], alpha, kw[d]) - CDF(rmin[d], alpha, kw[d]);
        minU[d] = CDF(Regions(myRank)[d].min(), alpha, kw[d]);
        maxU[d] = CDF(Regions(myRank)[d].max(), alpha, kw[d]);
    }

    double factor             = (Nr[0] * Nr[1] * Nr[2]) / (Dr[0] * Dr[1] * Dr[2]);
    size_type nloc            = (size_type)(factor * totalP);
    size_type Total_particles = 0;

    MPI_Allreduce(&nloc, &Total_particles, 1, MPI_UNSIGNED_LONG, MPI_SUM, Ippl::getComm());

    int rest = (int)(totalP - Total_particles);

    if (Ippl::Comm->rank() < rest)
        ++nloc;

    P->create(nloc);
    Kokkos::Random_XorShift64_Pool<> rand_pool64((size_type)(42 + 100 * Ippl::Comm->rank()));
    Kokkos::parallel_for(nloc,
<<<<<<< HEAD
                         generate_random<Vector_st, Kokkos::Random_XorShift64_Pool<>, Dim>(
                         P->R.getView(), P->P.getView(), rand_pool64, alpha, kw, minU, maxU));
=======
                         generate_random<Vector_t, Kokkos::Random_XorShift64_Pool<>, Dim>(
                             P->R.getView(), P->P.getView(), rand_pool64, alpha, kw, minU, maxU));
>>>>>>> 310d6fe5

    Kokkos::fence();
    Ippl::Comm->barrier();
    IpplTimings::stopTimer(particleCreation);

    P->q = P->Q_m / totalP;
    msg << "particles created and initial conditions assigned " << endl;
    isFirstRepartition = false;
    // The update after the particle creation is not needed as the
    // particles are generated locally

    IpplTimings::startTimer(DummySolveTimer);
    P->rho_m = 0.0;
    P->solver_mp->solve();
    IpplTimings::stopTimer(DummySolveTimer);

    P->scatterCIC(totalP, 0, hr);

    IpplTimings::startTimer(SolveTimer);
    P->solver_mp->solve();
    IpplTimings::stopTimer(SolveTimer);

    P->gatherCIC();

    IpplTimings::startTimer(dumpDataTimer);
    P->dumpLandau();
    P->gatherStatistics(totalP);
    // P->dumpLocalDomains(FL, 0);
    IpplTimings::stopTimer(dumpDataTimer);

    // begin main timestep loop
    msg << "Starting iterations ..." << endl;
    for (unsigned int it = 0; it < nt; it++) {
        // LeapFrog time stepping https://en.wikipedia.org/wiki/Leapfrog_integration
        // Here, we assume a constant charge-to-mass ratio of -1 for
        // all the particles hence eliminating the need to store mass as
        // an attribute
        // kick

        IpplTimings::startTimer(PTimer);
        P->P = P->P - 0.5 * dt * P->E;
        IpplTimings::stopTimer(PTimer);

        // drift
        IpplTimings::startTimer(RTimer);
        P->R = P->R + dt * P->P;
        IpplTimings::stopTimer(RTimer);

        // Since the particles have moved spatially update them to correct processors
        IpplTimings::startTimer(updateTimer);
        PL.update(*P, bunchBuffer);
        IpplTimings::stopTimer(updateTimer);

        // Domain Decomposition
        if (P->balance(totalP, it + 1)) {
            msg << "Starting repartition" << endl;
            IpplTimings::startTimer(domainDecomposition);
            P->repartition(FL, mesh, bunchBuffer, isFirstRepartition);
            IpplTimings::stopTimer(domainDecomposition);
            // IpplTimings::startTimer(dumpDataTimer);
            // P->dumpLocalDomains(FL, it+1);
            // IpplTimings::stopTimer(dumpDataTimer);
        }

        // scatter the charge onto the underlying grid
        P->scatterCIC(totalP, it + 1, hr);

        // Field solve
        IpplTimings::startTimer(SolveTimer);
        P->solver_mp->solve();
        IpplTimings::stopTimer(SolveTimer);

        // gather E field
        P->gatherCIC();

        // kick
        IpplTimings::startTimer(PTimer);
        P->P = P->P - 0.5 * dt * P->E;
        IpplTimings::stopTimer(PTimer);

        P->time_m += dt;
        IpplTimings::startTimer(dumpDataTimer);
        P->dumpLandau();
        P->gatherStatistics(totalP);
        IpplTimings::stopTimer(dumpDataTimer);
        msg << "Finished time step: " << it + 1 << " time: " << P->time_m << endl;
    }

    msg << "LandauDamping: End." << endl;
    IpplTimings::stopTimer(mainTimer);
    IpplTimings::print();
    IpplTimings::print(std::string("timing.dat"));
    auto end = std::chrono::high_resolution_clock::now();

    std::chrono::duration<double> time_chrono =
        std::chrono::duration_cast<std::chrono::duration<double>>(end - start);
    std::cout << "Elapsed time: " << time_chrono.count() << std::endl;

    return 0;
}<|MERGE_RESOLUTION|>--- conflicted
+++ resolved
@@ -186,13 +186,8 @@
     }
 
     // create mesh and layout objects for this problem domain
-<<<<<<< HEAD
     Vector_st kw = {0.5, 0.5, 0.5};
     float alpha = 0.05;
-=======
-    Vector_t kw  = {0.5, 0.5, 0.5};
-    double alpha = 0.05;
->>>>>>> 310d6fe5
     Vector_t rmin(0.0);
     Vector_t rmax = 2 * pi / kw;
     double dx     = rmax[0] / nr[0];
@@ -201,11 +196,7 @@
 
     Vector_t hr     = {dx, dy, dz};
     Vector_t origin = {rmin[0], rmin[1], rmin[2]};
-<<<<<<< HEAD
     const double dt = 0.05;
-=======
-    const double dt = 0.5 * dx;
->>>>>>> 310d6fe5
 
     const bool isAllPeriodic = true;
     Mesh_t mesh(domain, hr, origin);
@@ -268,13 +259,8 @@
     msg << "First domain decomposition done" << endl;
     IpplTimings::startTimer(particleCreation);
 
-<<<<<<< HEAD
     typedef ippl::detail::RegionLayout<float, Dim, Mesh_t> RegionLayout_t;
     const RegionLayout_t& RLayout = PL.getRegionLayout();
-=======
-    typedef ippl::detail::RegionLayout<double, Dim, Mesh_t> RegionLayout_t;
-    const RegionLayout_t& RLayout                           = PL.getRegionLayout();
->>>>>>> 310d6fe5
     const typename RegionLayout_t::host_mirror_type Regions = RLayout.gethLocalRegions();
     Vector_st Nr, Dr, minU, maxU;
     int myRank = Ippl::Comm->rank();
@@ -300,13 +286,8 @@
     P->create(nloc);
     Kokkos::Random_XorShift64_Pool<> rand_pool64((size_type)(42 + 100 * Ippl::Comm->rank()));
     Kokkos::parallel_for(nloc,
-<<<<<<< HEAD
                          generate_random<Vector_st, Kokkos::Random_XorShift64_Pool<>, Dim>(
                          P->R.getView(), P->P.getView(), rand_pool64, alpha, kw, minU, maxU));
-=======
-                         generate_random<Vector_t, Kokkos::Random_XorShift64_Pool<>, Dim>(
-                             P->R.getView(), P->P.getView(), rand_pool64, alpha, kw, minU, maxU));
->>>>>>> 310d6fe5
 
     Kokkos::fence();
     Ippl::Comm->barrier();
