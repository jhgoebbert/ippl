#ifndef IPPL_LANDAU_DAMPING_MANAGER_H
#define IPPL_LANDAU_DAMPING_MANAGER_H

#include <memory>

#include "FieldContainer.hpp"
#include "FieldSolver.hpp"
#include "LoadBalancer.hpp"
#include "AlpineManager.h"
#include "Manager/BaseManager.h"
#include "ParticleContainer.hpp"
#include "Random/Distribution.h"
#include "Random/InverseTransformSampling.h"
#include "Random/NormalDistribution.h"
#include "Random/Randn.h"

using view_type = typename ippl::detail::ViewType<ippl::Vector<double, Dim>, 1>::view_type;

// define functions used in sampling particles
struct CustomDistributionFunctions {
  struct CDF{
       KOKKOS_INLINE_FUNCTION double operator()(double x, unsigned int d, const double *params_p) const {
           return x + (params_p[d * 2 + 0] / params_p[d * 2 + 1]) * Kokkos::sin(params_p[d * 2 + 1] * x);
       }
  };

  struct PDF{
       KOKKOS_INLINE_FUNCTION double operator()(double x, unsigned int d, double const *params_p) const {
           return 1.0 + params_p[d * 2 + 0] * Kokkos::cos(params_p[d * 2 + 1] * x);
       }
  };

  struct Estimate{
        KOKKOS_INLINE_FUNCTION double operator()(double u, unsigned int d, double const *params_p) const {
            return u + params_p[d] * 0.;
	}
  };
};

<<<<<<< HEAD
class LandauDampingManager
    : public ippl::PicManager<double, 3, ParticleContainer<double, 3>, FieldContainer<double, 3>,
                              LoadBalancer<double, 3>> {
public:
    using ParticleContainer_t = ParticleContainer<T, Dim>;
    using FieldContainer_t = FieldContainer<T, Dim>;
    using FieldSolver_t= FieldSolver<T, Dim>;
    using LoadBalancer_t= LoadBalancer<T, Dim>;
private:
    size_type totalP;
    int nt;
    Vector_t<int, Dim> nr;
    double lbt;
    std::string solver;
    std::string step_method;
public:
    LandauDampingManager(size_type totalP_, int nt_, Vector_t<int, Dim>& nr_, double lbt_, std::string& solver_, std::string& step_method_)
        : ippl::PicManager<double, 3, ParticleContainer<double, 3>, FieldContainer<double, 3>, LoadBalancer<double, 3>>()
        , totalP(totalP_)
        , nt(nt_)
        , nr(nr_)
        , lbt(lbt_)
        , solver(solver_)
        , step_method(step_method_){}
    ~LandauDampingManager(){}

private:
    double loadbalancethreshold_m;
    double time_m;
    double dt;
    int it;
    Vector_t<double, Dim> kw;
    double alpha;
    Vector_t<double, Dim> rmin;
    Vector_t<double, Dim> rmax;
    Vector_t<double, Dim> hr;
    double Q;
    Vector_t<double, Dim> origin;
    bool isAllPeriodic;
    bool isFirstRepartition;
    ippl::NDIndex<Dim> domain;
    std::array<bool, Dim> decomp;

public:
    size_type getTotalP() const { return totalP; }

    void setTotalP(size_type totalP_) { totalP = totalP_; }

    int getNt() const { return nt; }

    void setNt(int nt_) { nt = nt_; }

    const std::string& getSolver() const { return solver; }

    void setSolver(const std::string& solver_) { solver = solver_; }

    double getLoadBalanceThreshold() const { return lbt; }

    void setLoadBalanceThreshold(double lbt_) { lbt = lbt_; }

    const std::string& getStepMethod() const { return step_method; }

    void setStepMethod(const std::string& step_method_) { step_method = step_method_; }

    const Vector_t<int, Dim>& getNr() const { return nr; }

    void setNr(const Vector_t<int, Dim>& nr_) { nr = nr_; }

    double getTime() const { return time_m; }

    void setTime(double time_) { time_m = time_; }

    void pre_step() override {
        Inform m("Pre-step");
        m << "Done" << endl;
    }
    void post_step() override {
        // Update time
        this->time_m += this->dt;
        this->it++;
        // wrtie solution to output file
        this->dump();
=======
template <typename T, unsigned Dim>
class LandauDampingManager : public AlpineManager<T, Dim> {
public:
    using ParticleContainer_t = ParticleContainer<T, Dim>;
    using FieldContainer_t = FieldContainer<T, Dim>;
    using FieldSolver_t= FieldSolver<T, Dim>;
    using LoadBalancer_t= LoadBalancer<T, Dim>;

    LandauDampingManager(size_type totalP_, int nt_, Vector_t<int, Dim> &nr_,
                       double lbt_, std::string& solver_, std::string& stepMethod_)
        : AlpineManager<T, Dim>(totalP_, nt_, nr_, lbt_, solver_, stepMethod_){}

    ~LandauDampingManager(){}
>>>>>>> 233c126b

    void pre_run() override {
        Inform m("Pre Run");

        if (this->solver_m == "OPEN") {
            throw IpplException("LandauDamping", "Open boundaries solver incompatible with this simulation!");
        }

        for (unsigned i = 0; i < Dim; i++) {
            this->domain_m[i] = ippl::Index(this->nr_m[i]);
        }

        this->decomp_m.fill(true);
        this->kw_m    = 0.5;
        this->alpha_m = 0.05;
        this->rmin_m  = 0.0;
        this->rmax_m  = 2 * pi / this->kw_m;

        this->hr_m = this->rmax_m / this->nr_m;
        // Q = -\int\int f dx dv
        this->Q_m = std::reduce(this->rmax_m.begin(), this->rmax_m.end(), -1., std::multiplies<double>());
        this->origin_m = this->rmin_m;
        this->dt_m     = std::min(.05, 0.5 * *std::min_element(this->hr_m.begin(), this->hr_m.end()));
        this->it_m     = 0;
        this->time_m   = 0.0;

        m << "Discretization:" << endl
          << "nt " << this->nt_m << " Np= " << this->totalP_m << " grid = " << this->nr_m << endl;

<<<<<<< HEAD
        std::shared_ptr<Mesh_t<Dim>> mesh = std::make_shared<Mesh_t<Dim>>(this->domain, this->hr, this->origin);

        this->isAllPeriodic = true;

        std::shared_ptr<FieldLayout_t<Dim>> FL = std::make_shared<FieldLayout_t<Dim>>(MPI_COMM_WORLD, this->domain, this->decomp, this->isAllPeriodic);

        std::shared_ptr<PLayout_t<T, Dim>> PL = std::make_shared<PLayout_t<T, Dim>>(*FL, *mesh);
=======
        this->isAllPeriodic_m = true;

        this->setFieldContainer( std::make_shared<FieldContainer_t>( this->hr_m, this->rmin_m, this->rmax_m, this->decomp_m, this->domain_m, this->origin_m, this->isAllPeriodic_m) );

        this->setParticleContainer( std::make_shared<ParticleContainer_t>( this->fcontainer_m->getMesh(), this->fcontainer_m->getFL()) );
>>>>>>> 233c126b

        this->fcontainer_m->initializeFields(this->solver_m);

<<<<<<< HEAD
        this->pcontainer_m = std::make_shared<ParticleContainer_t>(PL);

        this->fcontainer_m =
            std::make_shared<FieldContainer_t>(this->hr, this->rmin, this->rmax, this->decomp);

        this->fcontainer_m->initializeFields(mesh, FL);

        this->fsolver_m = std::make_shared<FieldSolver_t>(this->solver, &this->fcontainer_m->getRho(),
                                                          &this->fcontainer_m->getE());
        this->fsolver_m->initSolver();

        this->loadbalancer_m = std::make_shared<LoadBalancer_t>(
            this->lbt, this->fcontainer_m, this->pcontainer_m, this->fsolver_m);

        this->setParticleContainer(pcontainer_m);

        this->setFieldContainer(fcontainer_m);

        this->setFieldSolver(fsolver_m);

        this->setLoadBalancer(loadbalancer_m);

        this ->initializeParticles(mesh, FL);

        this->fcontainer_m->getRho() = 0.0;

        this->fsolver_m->runSolver();

        this->par2grid();

        this->fsolver_m->runSolver();

        this->grid2par();

        m << "Done";
    }

    void initializeParticles(std::shared_ptr<Mesh_t<Dim>> mesh_m, std::shared_ptr<FieldLayout_t<Dim>> FL_m){
        Inform m("Initialize Particles");

        using DistR_t = ippl::random::Distribution<double, Dim, 2 * Dim, CustomDistributionFunctions>;
        double* parR  = new double[2 * Dim];
        parR[0]       = this->alpha;
        parR[1]       = this->kw[0];
        parR[2]       = this->alpha;
        parR[3]       = this->kw[1];
        parR[4]       = this->alpha;
        parR[5]       = this->kw[2];
=======
        this->setFieldSolver( std::make_shared<FieldSolver_t>( this->solver_m, &this->fcontainer_m->getRho(), &this->fcontainer_m->getE(), &this->fcontainer_m->getPhi()) );

        this->fsolver_m->initSolver();

        this->setLoadBalancer( std::make_shared<LoadBalancer_t>( this->lbt_m, this->fcontainer_m, this->pcontainer_m, this->fsolver_m) );

        initializeParticles();

        static IpplTimings::TimerRef DummySolveTimer  = IpplTimings::getTimer("solveWarmup");
        IpplTimings::startTimer(DummySolveTimer);

        this->fcontainer_m->getRho() = 0.0;

        this->fsolver_m->runSolver();

        IpplTimings::stopTimer(DummySolveTimer);

        this->par2grid();

        static IpplTimings::TimerRef SolveTimer = IpplTimings::getTimer("solve");
        IpplTimings::startTimer(SolveTimer);

        this->fsolver_m->runSolver();

        IpplTimings::stopTimer(SolveTimer);

        this->grid2par();

        this->dump();

        m << "Done";
    }

    void initializeParticles(){
        Inform m("Initialize Particles");

        auto *mesh = &this->fcontainer_m->getMesh();
        auto *FL = &this->fcontainer_m->getFL();
        using DistR_t = ippl::random::Distribution<double, Dim, 2 * Dim, CustomDistributionFunctions>;
        double parR[2 * Dim];
        for(unsigned int i=0; i<Dim; i++){
            parR[i * 2   ]  = this->alpha_m;
            parR[i * 2 + 1] = this->kw_m[i];
        }
>>>>>>> 233c126b
        DistR_t distR(parR);

        Vector_t<double, Dim> kw     = this->kw_m;
        Vector_t<double, Dim> hr     = this->hr_m;
        Vector_t<double, Dim> origin = this->origin_m;
        static IpplTimings::TimerRef domainDecomposition = IpplTimings::getTimer("loadBalance");
        if ((this->lbt_m != 1.0) && (ippl::Comm->size() > 1)) {
            m << "Starting first repartition" << endl;
<<<<<<< HEAD
            this->isFirstRepartition       = true;
            const ippl::NDIndex<Dim>& lDom = FL_m->getLocalNDIndex();
=======
            IpplTimings::startTimer(domainDecomposition);
            this->isFirstRepartition_m           = true;
            const ippl::NDIndex<Dim>& lDom = FL->getLocalNDIndex();
>>>>>>> 233c126b
            const int nghost               = this->fcontainer_m->getRho().getNghost();
            auto rhoview                   = this->fcontainer_m->getRho().getView();

            using index_array_type = typename ippl::RangePolicy<Dim>::index_array_type;
            ippl::parallel_for(
                "Assign initial rho based on PDF", this->fcontainer_m->getRho().getFieldRangePolicy(),
                KOKKOS_LAMBDA (const index_array_type& args) {
                    // local to global index conversion
                    Vector_t<double, Dim> xvec =
                        (args + lDom.first() - nghost + 0.5) * hr + origin;

                    // ippl::apply accesses the view at the given indices and obtains a
                    // reference; see src/Expression/IpplOperations.h
                    ippl::apply(rhoview, args) = distR.getFullPdf(xvec);
                });

            Kokkos::fence();

<<<<<<< HEAD
            this->loadbalancer_m->initializeORB(FL_m.get(), mesh_m.get());
            this->loadbalancer_m->repartition(FL_m.get(), mesh_m.get(), this->isFirstRepartition);
=======
            this->loadbalancer_m->initializeORB(FL, mesh);
            this->loadbalancer_m->repartition(FL, mesh, this->isFirstRepartition_m);
            IpplTimings::stopTimer(domainDecomposition);
>>>>>>> 233c126b
        }

        static IpplTimings::TimerRef particleCreation = IpplTimings::getTimer("particlesCreation");
        IpplTimings::startTimer(particleCreation);

        // Sample particle positions:
        ippl::detail::RegionLayout<double, Dim, Mesh_t<Dim>> rlayout;
<<<<<<< HEAD
        rlayout = ippl::detail::RegionLayout<double, Dim, Mesh_t<Dim>>( *FL_m, *mesh_m );
=======
        rlayout = ippl::detail::RegionLayout<double, Dim, Mesh_t<Dim>>( *FL, *mesh );
>>>>>>> 233c126b

        // unsigned int
        size_type totalP = this->totalP_m;
        int seed           = 42;
        Kokkos::Random_XorShift64_Pool<> rand_pool64((size_type)(seed + 100 * ippl::Comm->rank()));

        using samplingR_t =
            ippl::random::InverseTransformSampling<double, Dim, Kokkos::DefaultExecutionSpace,
                                                   DistR_t>;
<<<<<<< HEAD
        Vector_t<double, Dim> rmin_m = rmin;
        Vector_t<double, Dim> rmax_m = rmax;
        samplingR_t samplingR(distR, rmax_m, rmin_m, rlayout, totalP_m);
=======
        Vector_t<double, Dim> rmin = this->rmin_m;
        Vector_t<double, Dim> rmax = this->rmax_m;
        samplingR_t samplingR(distR, rmax, rmin, rlayout, totalP);
>>>>>>> 233c126b
        size_type nlocal = samplingR.getLocalSamplesNum();

        this->pcontainer_m->create(nlocal);

<<<<<<< HEAD
        view_type* R_m = &this->pcontainer_m->R.getView();
        samplingR.generate(*R_m, rand_pool64);

        view_type* P_m = &(this->pcontainer_m->getP().getView());

        double mu[Dim] = {0.0, 0.0, 0.0};
        double sd[Dim] = {1.0, 1.0, 1.0};
        Kokkos::parallel_for(nlocal, ippl::random::randn<double, Dim>(*P_m, rand_pool64, mu, sd));
        Kokkos::fence();
        ippl::Comm->barrier();

        this->pcontainer_m->getQ() = this->Q / this->totalP;
=======
        view_type* R = &(this->pcontainer_m->R.getView());
        samplingR.generate(*R, rand_pool64);

        view_type* P = &(this->pcontainer_m->P.getView());

        double mu[Dim];
        double sd[Dim];
        for(unsigned int i=0; i<Dim; i++){
            mu[i] = 0.0;
            sd[i] = 1.0;
        }
        Kokkos::parallel_for(nlocal, ippl::random::randn<double, Dim>(*P, rand_pool64, mu, sd));
        Kokkos::fence();
        ippl::Comm->barrier();

        IpplTimings::stopTimer(particleCreation);

        this->pcontainer_m->q = this->Q_m/totalP;
>>>>>>> 233c126b
        m << "particles created and initial conditions assigned " << endl;
    }

    void advance() override {
        if (this->stepMethod_m == "LeapFrog") {
            LeapFrogStep();
        }
	else{
            throw IpplException(TestName, "Step method is not set/recognized!");
        }
    }

    void LeapFrogStep(){
        // LeapFrog time stepping https://en.wikipedia.org/wiki/Leapfrog_integration
        // Here, we assume a constant charge-to-mass ratio of -1 for
        // all the particles hence eliminating the need to store mass as
        // an attribute
        static IpplTimings::TimerRef PTimer           = IpplTimings::getTimer("pushVelocity");
        static IpplTimings::TimerRef RTimer           = IpplTimings::getTimer("pushPosition");
        static IpplTimings::TimerRef updateTimer      = IpplTimings::getTimer("update");
        static IpplTimings::TimerRef domainDecomposition = IpplTimings::getTimer("loadBalance");
        static IpplTimings::TimerRef SolveTimer       = IpplTimings::getTimer("solve");

        double dt                               = this->dt_m;
        std::shared_ptr<ParticleContainer_t> pc = this->pcontainer_m;
        std::shared_ptr<FieldContainer_t> fc    = this->fcontainer_m;

<<<<<<< HEAD
        pc->getP() = pc->getP() - 0.5 * dt_m * pc->getE();

        // drift
        pc->R = pc->R + dt_m * pc->getP();
=======
        IpplTimings::startTimer(PTimer);
        pc->P = pc->P - 0.5 * dt * pc->E;
        IpplTimings::stopTimer(PTimer);

        // drift
        IpplTimings::startTimer(RTimer);
        pc->R = pc->R + dt * pc->P;
        IpplTimings::stopTimer(RTimer);
>>>>>>> 233c126b

        // Since the particles have moved spatially update them to correct processors
        IpplTimings::startTimer(updateTimer);
        pc->update();
<<<<<<< HEAD

        size_type totalP_m        = this->totalP;
        int it_m                  = this->it;
        bool isFirstRepartition_m = false;
        if (loadbalancer_m->balance(totalP_m, it_m + 1)) {
                auto* mesh = &fc->getRho().get_mesh();
                auto* FL = &fc->getFL();
                loadbalancer_m->repartition(FL, mesh, isFirstRepartition_m);
=======
        IpplTimings::stopTimer(updateTimer);

        size_type totalP        = this->totalP_m;
        int it                  = this->it_m;
        bool isFirstRepartition = false;
        if (this->loadbalancer_m->balance(totalP, it + 1)) {
                IpplTimings::startTimer(domainDecomposition);
                auto* mesh = &fc->getRho().get_mesh();
                auto* FL = &fc->getFL();
                this->loadbalancer_m->repartition(FL, mesh, isFirstRepartition);
                IpplTimings::stopTimer(domainDecomposition);
>>>>>>> 233c126b
        }

        // scatter the charge onto the underlying grid
        this->par2grid();

        // Field solve
        IpplTimings::startTimer(SolveTimer);
        this->fsolver_m->runSolver();
        IpplTimings::stopTimer(SolveTimer);

        // gather E field
        this->grid2par();

        // kick
<<<<<<< HEAD
        pc->getP() = pc->getP() - 0.5 * dt_m * pc->getE();
    }

    void par2grid() override { scatterCIC(); }

    void grid2par() override { gatherCIC(); }

    void gatherCIC() {
        using Base                        = ippl::ParticleBase<ippl::ParticleSpatialLayout<T, Dim>>;
        Base::particle_position_type *E_p = &this->pcontainer_m->getE();
        Base::particle_position_type *R_m = &this->pcontainer_m->R;
        VField_t<T, Dim> *E_f             = &this->fcontainer_m->getE();
        gather(*E_p, *E_f, *R_m);
    }

    void scatterCIC() {
        Inform m("scatter ");
        this->fcontainer_m->getRho() = 0.0;

        using Base                        = ippl::ParticleBase<ippl::ParticleSpatialLayout<T, Dim>>;
        ippl::ParticleAttrib<double> *q_m = &this->pcontainer_m->getQ();
        Base::particle_position_type *R_m = &this->pcontainer_m->R;
        Field_t<Dim> *rho_m               = &this->fcontainer_m->getRho();
        double Q_m                        = this->Q;
        Vector_t<double, Dim> rmin_m      = rmin;
        Vector_t<double, Dim> rmax_m      = rmax;
        Vector_t<double, Dim> hr_m        = hr;

        scatter(*q_m, *rho_m, *R_m);
        double rel_error = std::fabs((Q_m-(*rho_m).sum())/Q_m);

        m << rel_error << endl;

        size_type Total_particles = 0;
        size_type local_particles = pcontainer_m->getLocalNum();

        ippl::Comm->reduce(local_particles, Total_particles, 1, std::plus<size_type>());

        if (ippl::Comm->rank() == 0) {
            if (Total_particles != this->totalP || rel_error > 1e-10) {
                m << "Time step: " << this->it << endl;
                m << "Total particles in the sim. " << this->totalP << " "
                  << "after update: " << Total_particles << endl;
                m << "Rel. error in charge conservation: " << rel_error << endl;
                ippl::Comm->abort();
            }
        }

        double cellVolume = std::reduce(hr_m.begin(), hr_m.end(), 1., std::multiplies<double>());
        (*rho_m)          = (*rho_m) / cellVolume;

        // rho = rho_e - rho_i (only if periodic BCs)
        if (this->fsolver_m->stype_m != "OPEN") {
            double size = 1;
            for (unsigned d = 0; d < Dim; d++) {
                size *= rmax_m[d] - rmin_m[d];
            }
            *rho_m = *rho_m - (Q_m / size);
        }
    }

    void dump() { dumpLandau(fcontainer_m->getE().getView()); }

    template <typename View>
    void dumpLandau(const View& Eview) {
        const int nghostE = fcontainer_m->getE().getNghost();
=======
        IpplTimings::startTimer(PTimer);
        pc->P = pc->P - 0.5 * dt * pc->E;
        IpplTimings::stopTimer(PTimer);
    }

    void dump() override {
        static IpplTimings::TimerRef dumpDataTimer = IpplTimings::getTimer("dumpData");
        IpplTimings::startTimer(dumpDataTimer);
        dumpLandau(this->fcontainer_m->getE().getView());
        IpplTimings::stopTimer(dumpDataTimer);
    }

    template <typename View>
    void dumpLandau(const View& Eview) {
        const int nghostE = this->fcontainer_m->getE().getNghost();
>>>>>>> 233c126b

        using index_array_type = typename ippl::RangePolicy<Dim>::index_array_type;
        double localEx2 = 0, localExNorm = 0;
        ippl::parallel_reduce(
            "Ex stats", ippl::getRangePolicy(Eview, nghostE),
            KOKKOS_LAMBDA(const index_array_type& args, double& E2, double& ENorm) {
                // ippl::apply<unsigned> accesses the view at the given indices and obtains a
                // reference; see src/Expression/IpplOperations.h
                double val = ippl::apply(Eview, args)[0];
                double e2  = Kokkos::pow(val, 2);
                E2 += e2;

                double norm = Kokkos::fabs(ippl::apply(Eview, args)[0]);
                if (norm > ENorm) {
                    ENorm = norm;
                }
            },
            Kokkos::Sum<double>(localEx2), Kokkos::Max<double>(localExNorm));

        double globaltemp = 0.0;
        ippl::Comm->reduce(localEx2, globaltemp, 1, std::plus<double>());

        double fieldEnergy =
<<<<<<< HEAD
            std::reduce(fcontainer_m->getHr().begin(), fcontainer_m->getHr().end(), globaltemp, std::multiplies<double>());
=======
            std::reduce(this->fcontainer_m->getHr().begin(), this->fcontainer_m->getHr().end(), globaltemp, std::multiplies<double>());
>>>>>>> 233c126b

        double ExAmp = 0.0;
        ippl::Comm->reduce(localExNorm, ExAmp, 1, std::greater<double>());

        if (ippl::Comm->rank() == 0) {
            std::stringstream fname;
            fname << "data/FieldLandau_";
            fname << ippl::Comm->size();
            fname << "_manager";
            fname << ".csv";
            Inform csvout(NULL, fname.str().c_str(), Inform::APPEND);
            csvout.precision(16);
            csvout.setf(std::ios::scientific, std::ios::floatfield);
            if ( std::fabs(this->time_m) < 1e-14 ) {
                csvout << "time, Ex_field_energy, Ex_max_norm" << endl;
            }
            csvout << this->time_m << " " << fieldEnergy << " " << ExAmp << endl;
        }
        ippl::Comm->barrier();
    }
};
#endif<|MERGE_RESOLUTION|>--- conflicted
+++ resolved
@@ -37,90 +37,6 @@
   };
 };
 
-<<<<<<< HEAD
-class LandauDampingManager
-    : public ippl::PicManager<double, 3, ParticleContainer<double, 3>, FieldContainer<double, 3>,
-                              LoadBalancer<double, 3>> {
-public:
-    using ParticleContainer_t = ParticleContainer<T, Dim>;
-    using FieldContainer_t = FieldContainer<T, Dim>;
-    using FieldSolver_t= FieldSolver<T, Dim>;
-    using LoadBalancer_t= LoadBalancer<T, Dim>;
-private:
-    size_type totalP;
-    int nt;
-    Vector_t<int, Dim> nr;
-    double lbt;
-    std::string solver;
-    std::string step_method;
-public:
-    LandauDampingManager(size_type totalP_, int nt_, Vector_t<int, Dim>& nr_, double lbt_, std::string& solver_, std::string& step_method_)
-        : ippl::PicManager<double, 3, ParticleContainer<double, 3>, FieldContainer<double, 3>, LoadBalancer<double, 3>>()
-        , totalP(totalP_)
-        , nt(nt_)
-        , nr(nr_)
-        , lbt(lbt_)
-        , solver(solver_)
-        , step_method(step_method_){}
-    ~LandauDampingManager(){}
-
-private:
-    double loadbalancethreshold_m;
-    double time_m;
-    double dt;
-    int it;
-    Vector_t<double, Dim> kw;
-    double alpha;
-    Vector_t<double, Dim> rmin;
-    Vector_t<double, Dim> rmax;
-    Vector_t<double, Dim> hr;
-    double Q;
-    Vector_t<double, Dim> origin;
-    bool isAllPeriodic;
-    bool isFirstRepartition;
-    ippl::NDIndex<Dim> domain;
-    std::array<bool, Dim> decomp;
-
-public:
-    size_type getTotalP() const { return totalP; }
-
-    void setTotalP(size_type totalP_) { totalP = totalP_; }
-
-    int getNt() const { return nt; }
-
-    void setNt(int nt_) { nt = nt_; }
-
-    const std::string& getSolver() const { return solver; }
-
-    void setSolver(const std::string& solver_) { solver = solver_; }
-
-    double getLoadBalanceThreshold() const { return lbt; }
-
-    void setLoadBalanceThreshold(double lbt_) { lbt = lbt_; }
-
-    const std::string& getStepMethod() const { return step_method; }
-
-    void setStepMethod(const std::string& step_method_) { step_method = step_method_; }
-
-    const Vector_t<int, Dim>& getNr() const { return nr; }
-
-    void setNr(const Vector_t<int, Dim>& nr_) { nr = nr_; }
-
-    double getTime() const { return time_m; }
-
-    void setTime(double time_) { time_m = time_; }
-
-    void pre_step() override {
-        Inform m("Pre-step");
-        m << "Done" << endl;
-    }
-    void post_step() override {
-        // Update time
-        this->time_m += this->dt;
-        this->it++;
-        // wrtie solution to output file
-        this->dump();
-=======
 template <typename T, unsigned Dim>
 class LandauDampingManager : public AlpineManager<T, Dim> {
 public:
@@ -134,7 +50,6 @@
         : AlpineManager<T, Dim>(totalP_, nt_, nr_, lbt_, solver_, stepMethod_){}
 
     ~LandauDampingManager(){}
->>>>>>> 233c126b
 
     void pre_run() override {
         Inform m("Pre Run");
@@ -164,74 +79,14 @@
         m << "Discretization:" << endl
           << "nt " << this->nt_m << " Np= " << this->totalP_m << " grid = " << this->nr_m << endl;
 
-<<<<<<< HEAD
-        std::shared_ptr<Mesh_t<Dim>> mesh = std::make_shared<Mesh_t<Dim>>(this->domain, this->hr, this->origin);
-
-        this->isAllPeriodic = true;
-
-        std::shared_ptr<FieldLayout_t<Dim>> FL = std::make_shared<FieldLayout_t<Dim>>(MPI_COMM_WORLD, this->domain, this->decomp, this->isAllPeriodic);
-
-        std::shared_ptr<PLayout_t<T, Dim>> PL = std::make_shared<PLayout_t<T, Dim>>(*FL, *mesh);
-=======
         this->isAllPeriodic_m = true;
 
         this->setFieldContainer( std::make_shared<FieldContainer_t>( this->hr_m, this->rmin_m, this->rmax_m, this->decomp_m, this->domain_m, this->origin_m, this->isAllPeriodic_m) );
 
         this->setParticleContainer( std::make_shared<ParticleContainer_t>( this->fcontainer_m->getMesh(), this->fcontainer_m->getFL()) );
->>>>>>> 233c126b
 
         this->fcontainer_m->initializeFields(this->solver_m);
 
-<<<<<<< HEAD
-        this->pcontainer_m = std::make_shared<ParticleContainer_t>(PL);
-
-        this->fcontainer_m =
-            std::make_shared<FieldContainer_t>(this->hr, this->rmin, this->rmax, this->decomp);
-
-        this->fcontainer_m->initializeFields(mesh, FL);
-
-        this->fsolver_m = std::make_shared<FieldSolver_t>(this->solver, &this->fcontainer_m->getRho(),
-                                                          &this->fcontainer_m->getE());
-        this->fsolver_m->initSolver();
-
-        this->loadbalancer_m = std::make_shared<LoadBalancer_t>(
-            this->lbt, this->fcontainer_m, this->pcontainer_m, this->fsolver_m);
-
-        this->setParticleContainer(pcontainer_m);
-
-        this->setFieldContainer(fcontainer_m);
-
-        this->setFieldSolver(fsolver_m);
-
-        this->setLoadBalancer(loadbalancer_m);
-
-        this ->initializeParticles(mesh, FL);
-
-        this->fcontainer_m->getRho() = 0.0;
-
-        this->fsolver_m->runSolver();
-
-        this->par2grid();
-
-        this->fsolver_m->runSolver();
-
-        this->grid2par();
-
-        m << "Done";
-    }
-
-    void initializeParticles(std::shared_ptr<Mesh_t<Dim>> mesh_m, std::shared_ptr<FieldLayout_t<Dim>> FL_m){
-        Inform m("Initialize Particles");
-
-        using DistR_t = ippl::random::Distribution<double, Dim, 2 * Dim, CustomDistributionFunctions>;
-        double* parR  = new double[2 * Dim];
-        parR[0]       = this->alpha;
-        parR[1]       = this->kw[0];
-        parR[2]       = this->alpha;
-        parR[3]       = this->kw[1];
-        parR[4]       = this->alpha;
-        parR[5]       = this->kw[2];
-=======
         this->setFieldSolver( std::make_shared<FieldSolver_t>( this->solver_m, &this->fcontainer_m->getRho(), &this->fcontainer_m->getE(), &this->fcontainer_m->getPhi()) );
 
         this->fsolver_m->initSolver();
@@ -276,7 +131,6 @@
             parR[i * 2   ]  = this->alpha_m;
             parR[i * 2 + 1] = this->kw_m[i];
         }
->>>>>>> 233c126b
         DistR_t distR(parR);
 
         Vector_t<double, Dim> kw     = this->kw_m;
@@ -285,14 +139,9 @@
         static IpplTimings::TimerRef domainDecomposition = IpplTimings::getTimer("loadBalance");
         if ((this->lbt_m != 1.0) && (ippl::Comm->size() > 1)) {
             m << "Starting first repartition" << endl;
-<<<<<<< HEAD
-            this->isFirstRepartition       = true;
-            const ippl::NDIndex<Dim>& lDom = FL_m->getLocalNDIndex();
-=======
             IpplTimings::startTimer(domainDecomposition);
             this->isFirstRepartition_m           = true;
             const ippl::NDIndex<Dim>& lDom = FL->getLocalNDIndex();
->>>>>>> 233c126b
             const int nghost               = this->fcontainer_m->getRho().getNghost();
             auto rhoview                   = this->fcontainer_m->getRho().getView();
 
@@ -311,14 +160,9 @@
 
             Kokkos::fence();
 
-<<<<<<< HEAD
-            this->loadbalancer_m->initializeORB(FL_m.get(), mesh_m.get());
-            this->loadbalancer_m->repartition(FL_m.get(), mesh_m.get(), this->isFirstRepartition);
-=======
             this->loadbalancer_m->initializeORB(FL, mesh);
             this->loadbalancer_m->repartition(FL, mesh, this->isFirstRepartition_m);
             IpplTimings::stopTimer(domainDecomposition);
->>>>>>> 233c126b
         }
 
         static IpplTimings::TimerRef particleCreation = IpplTimings::getTimer("particlesCreation");
@@ -326,11 +170,7 @@
 
         // Sample particle positions:
         ippl::detail::RegionLayout<double, Dim, Mesh_t<Dim>> rlayout;
-<<<<<<< HEAD
-        rlayout = ippl::detail::RegionLayout<double, Dim, Mesh_t<Dim>>( *FL_m, *mesh_m );
-=======
         rlayout = ippl::detail::RegionLayout<double, Dim, Mesh_t<Dim>>( *FL, *mesh );
->>>>>>> 233c126b
 
         // unsigned int
         size_type totalP = this->totalP_m;
@@ -340,33 +180,13 @@
         using samplingR_t =
             ippl::random::InverseTransformSampling<double, Dim, Kokkos::DefaultExecutionSpace,
                                                    DistR_t>;
-<<<<<<< HEAD
-        Vector_t<double, Dim> rmin_m = rmin;
-        Vector_t<double, Dim> rmax_m = rmax;
-        samplingR_t samplingR(distR, rmax_m, rmin_m, rlayout, totalP_m);
-=======
         Vector_t<double, Dim> rmin = this->rmin_m;
         Vector_t<double, Dim> rmax = this->rmax_m;
         samplingR_t samplingR(distR, rmax, rmin, rlayout, totalP);
->>>>>>> 233c126b
         size_type nlocal = samplingR.getLocalSamplesNum();
 
         this->pcontainer_m->create(nlocal);
 
-<<<<<<< HEAD
-        view_type* R_m = &this->pcontainer_m->R.getView();
-        samplingR.generate(*R_m, rand_pool64);
-
-        view_type* P_m = &(this->pcontainer_m->getP().getView());
-
-        double mu[Dim] = {0.0, 0.0, 0.0};
-        double sd[Dim] = {1.0, 1.0, 1.0};
-        Kokkos::parallel_for(nlocal, ippl::random::randn<double, Dim>(*P_m, rand_pool64, mu, sd));
-        Kokkos::fence();
-        ippl::Comm->barrier();
-
-        this->pcontainer_m->getQ() = this->Q / this->totalP;
-=======
         view_type* R = &(this->pcontainer_m->R.getView());
         samplingR.generate(*R, rand_pool64);
 
@@ -385,7 +205,6 @@
         IpplTimings::stopTimer(particleCreation);
 
         this->pcontainer_m->q = this->Q_m/totalP;
->>>>>>> 233c126b
         m << "particles created and initial conditions assigned " << endl;
     }
 
@@ -413,12 +232,6 @@
         std::shared_ptr<ParticleContainer_t> pc = this->pcontainer_m;
         std::shared_ptr<FieldContainer_t> fc    = this->fcontainer_m;
 
-<<<<<<< HEAD
-        pc->getP() = pc->getP() - 0.5 * dt_m * pc->getE();
-
-        // drift
-        pc->R = pc->R + dt_m * pc->getP();
-=======
         IpplTimings::startTimer(PTimer);
         pc->P = pc->P - 0.5 * dt * pc->E;
         IpplTimings::stopTimer(PTimer);
@@ -427,21 +240,10 @@
         IpplTimings::startTimer(RTimer);
         pc->R = pc->R + dt * pc->P;
         IpplTimings::stopTimer(RTimer);
->>>>>>> 233c126b
 
         // Since the particles have moved spatially update them to correct processors
         IpplTimings::startTimer(updateTimer);
         pc->update();
-<<<<<<< HEAD
-
-        size_type totalP_m        = this->totalP;
-        int it_m                  = this->it;
-        bool isFirstRepartition_m = false;
-        if (loadbalancer_m->balance(totalP_m, it_m + 1)) {
-                auto* mesh = &fc->getRho().get_mesh();
-                auto* FL = &fc->getFL();
-                loadbalancer_m->repartition(FL, mesh, isFirstRepartition_m);
-=======
         IpplTimings::stopTimer(updateTimer);
 
         size_type totalP        = this->totalP_m;
@@ -453,7 +255,6 @@
                 auto* FL = &fc->getFL();
                 this->loadbalancer_m->repartition(FL, mesh, isFirstRepartition);
                 IpplTimings::stopTimer(domainDecomposition);
->>>>>>> 233c126b
         }
 
         // scatter the charge onto the underlying grid
@@ -468,74 +269,6 @@
         this->grid2par();
 
         // kick
-<<<<<<< HEAD
-        pc->getP() = pc->getP() - 0.5 * dt_m * pc->getE();
-    }
-
-    void par2grid() override { scatterCIC(); }
-
-    void grid2par() override { gatherCIC(); }
-
-    void gatherCIC() {
-        using Base                        = ippl::ParticleBase<ippl::ParticleSpatialLayout<T, Dim>>;
-        Base::particle_position_type *E_p = &this->pcontainer_m->getE();
-        Base::particle_position_type *R_m = &this->pcontainer_m->R;
-        VField_t<T, Dim> *E_f             = &this->fcontainer_m->getE();
-        gather(*E_p, *E_f, *R_m);
-    }
-
-    void scatterCIC() {
-        Inform m("scatter ");
-        this->fcontainer_m->getRho() = 0.0;
-
-        using Base                        = ippl::ParticleBase<ippl::ParticleSpatialLayout<T, Dim>>;
-        ippl::ParticleAttrib<double> *q_m = &this->pcontainer_m->getQ();
-        Base::particle_position_type *R_m = &this->pcontainer_m->R;
-        Field_t<Dim> *rho_m               = &this->fcontainer_m->getRho();
-        double Q_m                        = this->Q;
-        Vector_t<double, Dim> rmin_m      = rmin;
-        Vector_t<double, Dim> rmax_m      = rmax;
-        Vector_t<double, Dim> hr_m        = hr;
-
-        scatter(*q_m, *rho_m, *R_m);
-        double rel_error = std::fabs((Q_m-(*rho_m).sum())/Q_m);
-
-        m << rel_error << endl;
-
-        size_type Total_particles = 0;
-        size_type local_particles = pcontainer_m->getLocalNum();
-
-        ippl::Comm->reduce(local_particles, Total_particles, 1, std::plus<size_type>());
-
-        if (ippl::Comm->rank() == 0) {
-            if (Total_particles != this->totalP || rel_error > 1e-10) {
-                m << "Time step: " << this->it << endl;
-                m << "Total particles in the sim. " << this->totalP << " "
-                  << "after update: " << Total_particles << endl;
-                m << "Rel. error in charge conservation: " << rel_error << endl;
-                ippl::Comm->abort();
-            }
-        }
-
-        double cellVolume = std::reduce(hr_m.begin(), hr_m.end(), 1., std::multiplies<double>());
-        (*rho_m)          = (*rho_m) / cellVolume;
-
-        // rho = rho_e - rho_i (only if periodic BCs)
-        if (this->fsolver_m->stype_m != "OPEN") {
-            double size = 1;
-            for (unsigned d = 0; d < Dim; d++) {
-                size *= rmax_m[d] - rmin_m[d];
-            }
-            *rho_m = *rho_m - (Q_m / size);
-        }
-    }
-
-    void dump() { dumpLandau(fcontainer_m->getE().getView()); }
-
-    template <typename View>
-    void dumpLandau(const View& Eview) {
-        const int nghostE = fcontainer_m->getE().getNghost();
-=======
         IpplTimings::startTimer(PTimer);
         pc->P = pc->P - 0.5 * dt * pc->E;
         IpplTimings::stopTimer(PTimer);
@@ -551,7 +284,6 @@
     template <typename View>
     void dumpLandau(const View& Eview) {
         const int nghostE = this->fcontainer_m->getE().getNghost();
->>>>>>> 233c126b
 
         using index_array_type = typename ippl::RangePolicy<Dim>::index_array_type;
         double localEx2 = 0, localExNorm = 0;
@@ -575,11 +307,7 @@
         ippl::Comm->reduce(localEx2, globaltemp, 1, std::plus<double>());
 
         double fieldEnergy =
-<<<<<<< HEAD
-            std::reduce(fcontainer_m->getHr().begin(), fcontainer_m->getHr().end(), globaltemp, std::multiplies<double>());
-=======
             std::reduce(this->fcontainer_m->getHr().begin(), this->fcontainer_m->getHr().end(), globaltemp, std::multiplies<double>());
->>>>>>> 233c126b
 
         double ExAmp = 0.0;
         ippl::Comm->reduce(localExNorm, ExAmp, 1, std::greater<double>());
