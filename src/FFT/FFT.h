--- conflicted
+++ resolved
@@ -116,11 +116,7 @@
     /**
        Non-specialized FFT class.  We specialize based on Transform tag class
     */
-<<<<<<< HEAD
-    template <class Transform, size_t Dim, class T, class M=ippl::UniformCartesian<double, Dim>>
-=======
     template <class Transform, size_t Dim, class T, class M=UniformCartesian<double, Dim>>
->>>>>>> e118c031
     class FFT {};
 
     /**
