--- conflicted
+++ resolved
@@ -100,15 +100,9 @@
         Kokkos::resize(dview_m, args...);
     }
 
-<<<<<<< HEAD
-    template <typename T, unsigned Dim>
-    void BareField<T, Dim>::fillHalo() {
-        if (layout_m->comm.size() > 1) {
-=======
     template <typename T, unsigned Dim, class... ViewArgs>
     void BareField<T, Dim, ViewArgs...>::fillHalo() {
-        if (Comm->size() > 1) {
->>>>>>> 75fcd6c1
+        if (layout_m->comm.size() > 1) {
             halo_m.fillHalo(dview_m, layout_m);
         }
         if (layout_m->isAllPeriodic_m) {
@@ -117,15 +111,9 @@
         }
     }
 
-<<<<<<< HEAD
-    template <typename T, unsigned Dim>
-    void BareField<T, Dim>::accumulateHalo() {
-        if (layout_m->comm.size() > 1) {
-=======
     template <typename T, unsigned Dim, class... ViewArgs>
     void BareField<T, Dim, ViewArgs...>::accumulateHalo() {
-        if (Comm->size() > 1) {
->>>>>>> 75fcd6c1
+        if (layout_m->comm.size() > 1) {
             halo_m.accumulateHalo(dview_m, layout_m);
         }
         if (layout_m->isAllPeriodic_m) {
@@ -169,10 +157,9 @@
         write(inf.getDestination());
     }
 
-<<<<<<< HEAD
 #define DefineReduction(fun, name, op, MPI_Op)                                \
-    template <typename T, unsigned Dim>                                       \
-    T BareField<T, Dim>::name(int nghost) const {                             \
+    template <typename T, unsigned Dim, class... ViewArgs>                    \
+    T BareField<T, Dim, ViewArgs...>::name(int nghost) const {                \
         PAssert_LE(nghost, nghost_m);                                         \
         T temp                 = 0.0;                                         \
         using index_array_type = typename RangePolicy<Dim>::index_array_type; \
@@ -186,25 +173,6 @@
         T globaltemp = 0.0;                                                   \
         layout_m->comm.allreduce(temp, globaltemp, 1, MPI_Op<T>());           \
         return globaltemp;                                                    \
-=======
-#define DefineReduction(fun, name, op, MPI_Op)                                       \
-    template <typename T, unsigned Dim, class... ViewArgs>                           \
-    T BareField<T, Dim, ViewArgs...>::name(int nghost) const {                       \
-        PAssert_LE(nghost, nghost_m);                                                \
-        T temp                 = 0.0;                                                \
-        using index_array_type = typename RangePolicy<Dim>::index_array_type;        \
-        ippl::parallel_reduce(                                                       \
-            "fun", getRangePolicy(dview_m, nghost_m - nghost),                       \
-            KOKKOS_CLASS_LAMBDA(const index_array_type& args, T& valL) {             \
-                T myVal = apply(dview_m, args);                                      \
-                op;                                                                  \
-            },                                                                       \
-            Kokkos::fun<T>(temp));                                                   \
-        T globaltemp      = 0.0;                                                     \
-        MPI_Datatype type = get_mpi_datatype<T>(temp);                               \
-        MPI_Allreduce(&temp, &globaltemp, 1, type, MPI_Op, Comm->getCommunicator()); \
-        return globaltemp;                                                           \
->>>>>>> 75fcd6c1
     }
 
     DefineReduction(Sum, sum, valL += myVal, std::plus)
