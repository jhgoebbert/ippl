--- conflicted
+++ resolved
@@ -57,13 +57,8 @@
         using bool_type   = typename detail::ViewType<bool, 1>::view_type;
         using vector_type = typename detail::ParticleLayout<T, Dim>::vector_type;
         using RegionLayout_t = detail::RegionLayout<T, Dim, Mesh>;
-<<<<<<< HEAD
         using Mesh_t = UniformCartesian<double,Dim>;
         using FieldLayout_t = FieldLayout<Dim>;
-=======
-        using Mesh_t         = UniformCartesian<double, Dim>;
->>>>>>> 6d082245
-
         using size_type = detail::size_type;
 
     public:
@@ -87,18 +82,16 @@
         //! The RegionLayout which determines where our particles go.
         RegionLayout_t rlayout_m;
 
-<<<<<<< HEAD
         //! The FieldLayout containing information on nearest neighbors
         FieldLayout_t flayout_m;
          
-=======
-        using region_type = typename RegionLayout_t::view_type::value_type;
+		using region_view_type  = typename RegionLayout_t::view_type
+        using region_type 		= region_view_type::value_type;
 
         template <size_t... Idx>
         KOKKOS_INLINE_FUNCTION constexpr static bool positionInRegion(
             const std::index_sequence<Idx...>&, const vector_type& pos, const region_type& region);
 
->>>>>>> 6d082245
     public:
         void locateParticles(const ParticleBase<ParticleSpatialLayout<T, Dim, Mesh>>& pdata,
                              locate_type& ranks, bool_type& invalid) const;
