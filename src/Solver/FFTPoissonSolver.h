//
//// Class FFTPoissonSolver
////   FFT-based Poisson Solver for open boundaries.
////
//// This file is part of IPPL.
////
//// IPPL is free software: you can redistribute it and/or modify
//// it under the terms of the GNU General Public License as published by
//// the Free Software Foundation, either version 3 of the License, or
//// (at your option) any later version.
////
//// You should have received a copy of the GNU General Public License
//// along with IPPL. If not, see <https://www.gnu.org/licenses/>.
////
//

#ifndef FFT_POISSON_SOLVER_H_
#define FFT_POISSON_SOLVER_H_

#include "Types/Vector.h"

#include "Field/Field.h"

#include "Electrostatics.h"
#include "FFT/FFT.h"
#include "FieldLayout/FieldLayout.h"
#include "Meshes/UniformCartesian.h"

namespace ippl {
    template <typename Tlhs, typename Trhs, unsigned Dim, class Mesh, class Centering>
    class FFTPoissonSolver : public Electrostatics<Tlhs, Trhs, Dim, Mesh, Centering> {
    public:
        // types for LHS and RHS
        using lhs_type = typename Solver<Tlhs, Trhs, Dim, Mesh, Centering>::lhs_type;
        using rhs_type = typename Solver<Tlhs, Trhs, Dim, Mesh, Centering>::rhs_type;

        // type of output
        using Base = Electrostatics<Tlhs, Trhs, Dim, Mesh, Centering>;

        // define a type for a 3 dimensional field (e.g. charge density field)
        // define a type of Field with integers to be used for the helper Green's function
        // also define a type for the Fourier transformed complex valued fields
        typedef Field<Trhs, Dim, Mesh, Centering> Field_t;
        typedef Field<int, Dim, Mesh, Centering> IField_t;
        typedef Field<Kokkos::complex<Trhs>, Dim, Mesh, Centering> CxField_t;
        typedef Vector<Trhs, Dim> Vector_t;

        // define type for field layout
        typedef FieldLayout<Dim> FieldLayout_t;

        // define a type for the 3 dimensional real to complex Fourier transform
<<<<<<< HEAD
        typedef FFT<RCTransform, Dim, Trhs, M> FFT_t;
=======
        typedef FFT<RCTransform, Dim, Trhs, Mesh, Centering> FFT_t;
>>>>>>> 310d6fe5

        // type for communication buffers
        using buffer_type = Communicate::buffer_type;

        // constructor and destructor
        FFTPoissonSolver(rhs_type& rhs, ParameterList& fftparams, std::string alg);
        FFTPoissonSolver(lhs_type& lhs, rhs_type& rhs, ParameterList& fftparams, std::string alg,
                         int sol = Base::SOL_AND_GRAD);
        ~FFTPoissonSolver();

        // allows user to set gradient of phi = Efield instead of spectral
        // calculation of Efield (which uses FFTs)
        void setGradFD();

        // solve the Poisson equation using FFT;
        // more specifically, compute the scalar potential given a density field rho using
        void solve() override;

        // compute standard Green's function
        void greensFunction();

        // function called in the constructor to initialize the fields
        void initializeFields();

        // communication used for multi-rank Vico-Greengard's Green's function
        void communicateVico(Vector<int, Dim> size, typename CxField_t::view_type view_g,
                             const ippl::NDIndex<Dim> ldom_g, const int nghost_g,
                             typename Field_t::view_type view, const ippl::NDIndex<Dim> ldom,
                             const int nghost);

    private:
        // create a field to use as temporary storage
        // references to it can be created to make the code where it is used readable
        Field_t storage_field;

        Field_t& rho2_mr =
            storage_field;  // the charge-density field with mesh doubled in each dimension
        Field_t& grn_mr = storage_field;  // the Green's function

        // rho2tr_m is the Fourier transformed charge-density field
        // domain3_m and mesh3_m are used
        CxField_t rho2tr_m;

        // grntr_m is the Fourier transformed Green's function
        // domain3_m and mesh3_m are used
        CxField_t grntr_m;

        // temp_m field for the E-field computation
        CxField_t temp_m;

        // fields that facilitate the calculation in greensFunction()
        IField_t grnIField_m[Dim];

        // the FFT object
        std::unique_ptr<FFT_t> fft_m;

        // mesh and layout objects for rho_m (RHS)
        Mesh* mesh_mp;
        FieldLayout_t* layout_mp;

        // mesh and layout objects for rho2_m
        std::unique_ptr<Mesh> mesh2_m;
        std::unique_ptr<FieldLayout_t> layout2_m;

        // mesh and layout objects for the Fourier transformed Complex fields
        std::unique_ptr<Mesh> meshComplex_m;
        std::unique_ptr<FieldLayout_t> layoutComplex_m;

        // domains for the various fields
        NDIndex<Dim> domain_m;         // original domain, gridsize
        NDIndex<Dim> domain2_m;        // doubled gridsize (2*Nx,2*Ny,2*Nz)
        NDIndex<Dim> domainComplex_m;  // field for the complex values of the RC transformation

        // mesh spacing and mesh size
        Vector_t hr_m;
        Vector<int, Dim> nr_m;

        // string specifying algorithm: Hockney or Vico-Greengard
        std::string alg_m;

        // members for Vico-Greengard
        CxField_t grnL_m;

<<<<<<< HEAD
        std::unique_ptr<FFT<CCTransform, Dim, Trhs, M>> fft4n_m;
=======
        std::unique_ptr<FFT<CCTransform, Dim, double, Mesh, Centering>> fft4n_m;
>>>>>>> 310d6fe5

        std::unique_ptr<Mesh> mesh4_m;
        std::unique_ptr<FieldLayout_t> layout4_m;

        NDIndex<Dim> domain4_m;

        // bool indicating whether we want gradient of solution to calculate E field
        bool isGradFD_m;

        // buffer for communication
        detail::FieldBufferData<Trhs> fd_m;

    protected:
        virtual void setDefaultParameters() override {
            using heffteBackend       = typename FFT_t::heffteBackend;
            heffte::plan_options opts = heffte::default_options<heffteBackend>();
            this->params_m.add("use_pencils", opts.use_pencils);
            this->params_m.add("use_reorder", opts.use_reorder);
            this->params_m.add("use_gpu_aware", opts.use_gpu_aware);
            this->params_m.add("r2c_direction", 0);

            switch (opts.algorithm) {
                case heffte::reshape_algorithm::alltoall:
                    this->params_m.add("comm", a2a);
                    break;
                case heffte::reshape_algorithm::alltoallv:
                    this->params_m.add("comm", a2av);
                    break;
                case heffte::reshape_algorithm::p2p:
                    this->params_m.add("comm", p2p);
                    break;
                case heffte::reshape_algorithm::p2p_plined:
                    this->params_m.add("comm", p2p_pl);
                    break;
                default:
                    throw IpplException("FFTPoissonSolver::setDefaultParameters",
                                        "Unrecognized heffte communication type");
            }
        }
    };
}  // namespace ippl

#include "FFTPoissonSolver.hpp"

#endif<|MERGE_RESOLUTION|>--- conflicted
+++ resolved
@@ -49,11 +49,7 @@
         typedef FieldLayout<Dim> FieldLayout_t;
 
         // define a type for the 3 dimensional real to complex Fourier transform
-<<<<<<< HEAD
-        typedef FFT<RCTransform, Dim, Trhs, M> FFT_t;
-=======
         typedef FFT<RCTransform, Dim, Trhs, Mesh, Centering> FFT_t;
->>>>>>> 310d6fe5
 
         // type for communication buffers
         using buffer_type = Communicate::buffer_type;
@@ -137,11 +133,7 @@
         // members for Vico-Greengard
         CxField_t grnL_m;
 
-<<<<<<< HEAD
-        std::unique_ptr<FFT<CCTransform, Dim, Trhs, M>> fft4n_m;
-=======
-        std::unique_ptr<FFT<CCTransform, Dim, double, Mesh, Centering>> fft4n_m;
->>>>>>> 310d6fe5
+        std::unique_ptr<FFT<CCTransform, Dim, Trhs, Mesh, Centering>> fft4n_m;
 
         std::unique_ptr<Mesh> mesh4_m;
         std::unique_ptr<FieldLayout_t> layout4_m;
