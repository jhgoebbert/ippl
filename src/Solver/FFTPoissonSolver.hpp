//
//// Class FFTPoissonSolver
////   FFT-based Poisson Solver class.
////
//// This file is part of IPPL.
////
//// IPPL is free software: you can redistribute it and/or modify
//// it under the terms of the GNU General Public License as published by
//// the Free Software Foundation, either version 3 of the License, or
//// (at your option) any later version.
////
//// You should have received a copy of the GNU General Public License
//// along with IPPL. If not, see <https://www.gnu.org/licenses/>.
////
//

#include <algorithm>

#include "Utility/IpplException.h"
#include "Utility/IpplTimings.h"

#include "Communicate/Archive.h"
#include "FFTPoissonSolver.h"
#include "Field/HaloCells.h"

// Communication specific functions (pack and unpack).
template <class Mesh, class Centering, typename T>
void pack(const ippl::NDIndex<3> intersect, Kokkos::View<T***>& view,
          ippl::detail::FieldBufferData<double>& fd, int nghost, const ippl::NDIndex<3> ldom,
          ippl::Communicate::size_type& nsends) {
    typename ippl::Field<double, 1, Mesh, Centering>::view_type& buffer = fd.buffer;

    size_t size = intersect.size();
    nsends      = size;
    if (buffer.size() < size) {
        int overalloc = Ippl::Comm->getDefaultOverallocation();
        Kokkos::realloc(buffer, size * overalloc);
    }

    int first0 = intersect[0].first() + nghost - ldom[0].first();
    int first1 = intersect[1].first() + nghost - ldom[1].first();
    int first2 = intersect[2].first() + nghost - ldom[2].first();

    int last0 = intersect[0].last() + nghost - ldom[0].first() + 1;
    int last1 = intersect[1].last() + nghost - ldom[1].first() + 1;
    int last2 = intersect[2].last() + nghost - ldom[2].first() + 1;

    using mdrange_type = Kokkos::MDRangePolicy<Kokkos::Rank<3>>;
    // This type casting to long int is necessary as otherwise Kokkos complains for
    // intel compilers
    Kokkos::parallel_for(
        "pack()",
        mdrange_type({first0, first1, first2}, {(long int)last0, (long int)last1, (long int)last2}),
        KOKKOS_LAMBDA(const size_t i, const size_t j, const size_t k) {
            const int ig = i - first0;
            const int jg = j - first1;
            const int kg = k - first2;

            int l = ig + jg * intersect[0].length()
                    + kg * intersect[1].length() * intersect[0].length();

            Kokkos::complex<double> val = view(i, j, k);

            buffer(l) = Kokkos::real(val);
        });
    Kokkos::fence();
}

template<class Mesh, class Centering>
void unpack(const ippl::NDIndex<3> intersect,
            const typename ippl::Field<double, 3, Mesh, Centering>::view_type& view,
            ippl::detail::FieldBufferData<double>& fd, int nghost, const ippl::NDIndex<3> ldom,
            bool x = false, bool y = false, bool z = false) {
    typename ippl::Field<double, 1, Mesh, Centering>::view_type& buffer = fd.buffer;

    int first0 = intersect[0].first() + nghost - ldom[0].first();
    int first1 = intersect[1].first() + nghost - ldom[1].first();
    int first2 = intersect[2].first() + nghost - ldom[2].first();

    int last0 = intersect[0].last() + nghost - ldom[0].first() + 1;
    int last1 = intersect[1].last() + nghost - ldom[1].first() + 1;
    int last2 = intersect[2].last() + nghost - ldom[2].first() + 1;

    using mdrange_type = Kokkos::MDRangePolicy<Kokkos::Rank<3>>;
    Kokkos::parallel_for(
        "pack()", mdrange_type({first0, first1, first2}, {last0, last1, last2}),
        KOKKOS_LAMBDA(const size_t i, const size_t j, const size_t k) {
            int ig = i - first0;
            int jg = j - first1;
            int kg = k - first2;

            ig = x * (intersect[0].length() - 2 * ig - 1) + ig;
            jg = y * (intersect[1].length() - 2 * jg - 1) + jg;
            kg = z * (intersect[2].length() - 2 * kg - 1) + kg;

            int l = ig + jg * intersect[0].length()
                    + kg * intersect[1].length() * intersect[0].length();

            view(i, j, k) = buffer(l);
        });
    Kokkos::fence();
}

template<class Mesh, class Centering>
void unpack(const ippl::NDIndex<3> intersect,
            const typename ippl::Field<ippl::Vector<double, 3>, 3, Mesh, Centering>::view_type& view,
            size_t dim,
            ippl::detail::FieldBufferData<double>& fd, int nghost, const ippl::NDIndex<3> ldom) {
    typename ippl::Field<double, 1, Mesh, Centering>::view_type& buffer = fd.buffer;

    int first0 = intersect[0].first() + nghost - ldom[0].first();
    int first1 = intersect[1].first() + nghost - ldom[1].first();
    int first2 = intersect[2].first() + nghost - ldom[2].first();

    int last0 = intersect[0].last() + nghost - ldom[0].first() + 1;
    int last1 = intersect[1].last() + nghost - ldom[1].first() + 1;
    int last2 = intersect[2].last() + nghost - ldom[2].first() + 1;

    using mdrange_type = Kokkos::MDRangePolicy<Kokkos::Rank<3>>;
    Kokkos::parallel_for(
        "pack()", mdrange_type({first0, first1, first2}, {last0, last1, last2}),
        KOKKOS_LAMBDA(const size_t i, const size_t j, const size_t k) {
            const int ig = i - first0;
            const int jg = j - first1;
            const int kg = k - first2;

            int l = ig + jg * intersect[0].length()
                    + kg * intersect[1].length() * intersect[0].length();
            view(i, j, k)[dim] = buffer(l);
        });
    Kokkos::fence();
}

// packing and unpacking with float for single precision
template <typename T>
void pack(const ippl::NDIndex<3> intersect, Kokkos::View<T***>& view,
          ippl::detail::FieldBufferData<float>& fd, int nghost, const ippl::NDIndex<3> ldom,
          ippl::Communicate::size_type& nsends) {
    ippl::Field<float, 1>::view_type& buffer = fd.buffer;

    size_t size = intersect.size();
    nsends      = size;
    if (buffer.size() < size) {
        int overalloc = Ippl::Comm->getDefaultOverallocation();
        Kokkos::realloc(buffer, size * overalloc);
    }

    int first0 = intersect[0].first() + nghost - ldom[0].first();
    int first1 = intersect[1].first() + nghost - ldom[1].first();
    int first2 = intersect[2].first() + nghost - ldom[2].first();

    int last0 = intersect[0].last() + nghost - ldom[0].first() + 1;
    int last1 = intersect[1].last() + nghost - ldom[1].first() + 1;
    int last2 = intersect[2].last() + nghost - ldom[2].first() + 1;

    using mdrange_type = Kokkos::MDRangePolicy<Kokkos::Rank<3>>;
    // This type casting to long int is necessary as otherwise Kokkos complains for
    // intel compilers
    Kokkos::parallel_for(
        "pack()",
        mdrange_type({first0, first1, first2}, {(long int)last0, (long int)last1, (long int)last2}),
        KOKKOS_LAMBDA(const size_t i, const size_t j, const size_t k) {
            const int ig = i - first0;
            const int jg = j - first1;
            const int kg = k - first2;

            int l = ig + jg * intersect[0].length()
                    + kg * intersect[1].length() * intersect[0].length();

            Kokkos::complex<float> val = view(i, j, k);

            buffer(l) = Kokkos::real(val);
        });
    Kokkos::fence();
}

void unpack(const ippl::NDIndex<3> intersect, const ippl::Field<float, 3>::view_type& view,
            ippl::detail::FieldBufferData<float>& fd, int nghost, const ippl::NDIndex<3> ldom,
            bool x = false, bool y = false, bool z = false) {
    ippl::Field<float, 1>::view_type& buffer = fd.buffer;

    int first0 = intersect[0].first() + nghost - ldom[0].first();
    int first1 = intersect[1].first() + nghost - ldom[1].first();
    int first2 = intersect[2].first() + nghost - ldom[2].first();

    int last0 = intersect[0].last() + nghost - ldom[0].first() + 1;
    int last1 = intersect[1].last() + nghost - ldom[1].first() + 1;
    int last2 = intersect[2].last() + nghost - ldom[2].first() + 1;

    using mdrange_type = Kokkos::MDRangePolicy<Kokkos::Rank<3>>;
    Kokkos::parallel_for(
        "pack()", mdrange_type({first0, first1, first2}, {last0, last1, last2}),
        KOKKOS_LAMBDA(const size_t i, const size_t j, const size_t k) {
            int ig = i - first0;
            int jg = j - first1;
            int kg = k - first2;

            ig = x * (intersect[0].length() - 2 * ig - 1) + ig;
            jg = y * (intersect[1].length() - 2 * jg - 1) + jg;
            kg = z * (intersect[2].length() - 2 * kg - 1) + kg;

            int l = ig + jg * intersect[0].length()
                    + kg * intersect[1].length() * intersect[0].length();

            view(i, j, k) = buffer(l);
        });
    Kokkos::fence();
}

void unpack(const ippl::NDIndex<3> intersect,
            const ippl::Field<ippl::Vector<float, 3>, 3>::view_type& view, size_t dim,
            ippl::detail::FieldBufferData<float>& fd, int nghost, const ippl::NDIndex<3> ldom) {
    ippl::Field<float, 1>::view_type& buffer = fd.buffer;

    int first0 = intersect[0].first() + nghost - ldom[0].first();
    int first1 = intersect[1].first() + nghost - ldom[1].first();
    int first2 = intersect[2].first() + nghost - ldom[2].first();

    int last0 = intersect[0].last() + nghost - ldom[0].first() + 1;
    int last1 = intersect[1].last() + nghost - ldom[1].first() + 1;
    int last2 = intersect[2].last() + nghost - ldom[2].first() + 1;

    using mdrange_type = Kokkos::MDRangePolicy<Kokkos::Rank<3>>;
    Kokkos::parallel_for(
        "pack()", mdrange_type({first0, first1, first2}, {last0, last1, last2}),
        KOKKOS_LAMBDA(const size_t i, const size_t j, const size_t k) {
            const int ig = i - first0;
            const int jg = j - first1;
            const int kg = k - first2;

            int l = ig + jg * intersect[0].length()
                    + kg * intersect[1].length() * intersect[0].length();
            view(i, j, k)[dim] = buffer(l);
        });
    Kokkos::fence();
}

namespace ippl {

    /////////////////////////////////////////////////////////////////////////
    // constructor and destructor

    template <typename Tlhs, typename Trhs, unsigned Dim, class Mesh, class Centering>
    FFTPoissonSolver<Tlhs, Trhs, Dim, Mesh, Centering>::FFTPoissonSolver(rhs_type& rhs,
                                                              ParameterList& fftparams,
                                                              std::string alg)
        : mesh_mp(nullptr)
        , layout_mp(nullptr)
        , mesh2_m(nullptr)
        , layout2_m(nullptr)
        , meshComplex_m(nullptr)
        , layoutComplex_m(nullptr)
        , alg_m(alg)
        , mesh4_m(nullptr)
        , layout4_m(nullptr)
        , isGradFD_m(false) {
        std::transform(alg_m.begin(), alg_m.end(), alg_m.begin(), ::toupper);
        setDefaultParameters();
        this->setRhs(rhs);

        this->params_m.merge(fftparams);
        this->params_m.update("output_type", Base::SOL);

        // start a timer
        static IpplTimings::TimerRef initialize = IpplTimings::getTimer("Initialize");
        IpplTimings::startTimer(initialize);

        initializeFields();

        IpplTimings::stopTimer(initialize);
    }

    template <typename Tlhs, typename Trhs, unsigned Dim, class Mesh, class Centering>
    FFTPoissonSolver<Tlhs, Trhs, Dim, Mesh, Centering>::FFTPoissonSolver(lhs_type& lhs, rhs_type& rhs,
                                                              ParameterList& fftparams,
                                                              std::string alg, int sol)
        : mesh_mp(nullptr)
        , layout_mp(nullptr)
        , mesh2_m(nullptr)
        , layout2_m(nullptr)
        , meshComplex_m(nullptr)
        , layoutComplex_m(nullptr)
        , alg_m(alg)
        , mesh4_m(nullptr)
        , layout4_m(nullptr)
        , isGradFD_m(false) {
        std::transform(alg_m.begin(), alg_m.end(), alg_m.begin(), ::toupper);
        setDefaultParameters();
        this->setRhs(rhs);
        this->setLhs(lhs);

        this->params_m.merge(fftparams);
        this->params_m.update("output_type", sol);

        // start a timer
        static IpplTimings::TimerRef initialize = IpplTimings::getTimer("Initialize");
        IpplTimings::startTimer(initialize);

        initializeFields();

        IpplTimings::stopTimer(initialize);
    }

    template <typename Tlhs, typename Trhs, unsigned Dim, class Mesh, class Centering>
    FFTPoissonSolver<Tlhs, Trhs, Dim, Mesh, Centering>::~FFTPoissonSolver(){};

    /////////////////////////////////////////////////////////////////////////
    // allows user to set gradient of phi = Efield instead of spectral
    // calculation of Efield (which uses FFTs)

    template <typename Tlhs, typename Trhs, unsigned Dim, class Mesh, class Centering>
    void FFTPoissonSolver<Tlhs, Trhs, Dim, Mesh, Centering>::setGradFD() {
        // get the output type (sol, grad, or sol & grad)
        int out = this->params_m.template get<int>("output_type");

        if (out != Base::SOL_AND_GRAD) {
            throw IpplException(
                "FFTPoissonSolver::setGradFD()",
                "Cannot use gradient for Efield computation unless output type is SOL_AND_GRAD");
        } else {
            isGradFD_m = true;
        }
    }

    /////////////////////////////////////////////////////////////////////////
    // initializeFields method, called in constructor

    template <typename Tlhs, typename Trhs, unsigned Dim, class Mesh, class Centering>
    void FFTPoissonSolver<Tlhs, Trhs, Dim, Mesh, Centering>::initializeFields() {
        // first check if valid algorithm choice
        if ((alg_m != "VICO") && (alg_m != "HOCKNEY")) {
            throw IpplException(
                "FFTPoissonSolver::initializeFields()",
                "Currently only Hockney and Vico algorithms are supported for open BCs");
        }

        // get layout and mesh
        layout_mp = &(this->rhs_mp->getLayout());
        mesh_mp   = &(this->rhs_mp->get_mesh());

        // get mesh spacing
        hr_m = mesh_mp->getMeshSpacing();

        // get origin
        Vector_t origin = mesh_mp->getOrigin();
        Trhs sum        = std::abs(origin[0]) + std::abs(origin[1]) + std::abs(origin[2]);

        // origin should always be 0 for Green's function computation to work...
        if (sum != 0.0) {
            throw IpplException("FFTPoissonSolver::initializeFields", "Origin is not 0");
        }

        // create domain for the real fields
        domain_m = layout_mp->getDomain();

        // get the mesh spacings and sizes for each dimension
        for (unsigned int i = 0; i < Dim; ++i) {
            nr_m[i] = domain_m[i].length();

            // create the doubled domain for the FFT procedure
            domain2_m[i] = Index(2 * nr_m[i]);
        }

        // define decomposition (parallel / serial)
        e_dim_tag decomp[Dim];
        for (unsigned int d = 0; d < Dim; ++d) {
            decomp[d] = layout_mp->getRequestedDistribution(d);
        }

        // create double sized mesh and layout objects using the previously defined domain2_m
        mesh2_m   = std::unique_ptr<Mesh>(new Mesh(domain2_m, hr_m, origin));
        layout2_m = std::unique_ptr<FieldLayout_t>(new FieldLayout_t(domain2_m, decomp));

        // create the domain for the transformed (complex) fields
        // since we use HeFFTe for the transforms it doesn't require permuting to the right
        // one of the dimensions has only (n/2 +1) as our original fields are fully real
        // the dimension is given by the user via r2c_direction
        unsigned int RCDirection = this->params_m.template get<int>("r2c_direction");
        for (unsigned int i = 0; i < Dim; ++i) {
            if (i == RCDirection)
                domainComplex_m[RCDirection] = Index(nr_m[RCDirection] + 1);
            else
                domainComplex_m[i] = Index(2 * nr_m[i]);
        }

        // create mesh and layout for the real to complex FFT transformed fields
        meshComplex_m = std::unique_ptr<Mesh>(new Mesh(domainComplex_m, hr_m, origin));
        layoutComplex_m =
            std::unique_ptr<FieldLayout_t>(new FieldLayout_t(domainComplex_m, decomp));

        // initialize fields
        storage_field.initialize(*mesh2_m, *layout2_m);
        rho2tr_m.initialize(*meshComplex_m, *layoutComplex_m);
        grntr_m.initialize(*meshComplex_m, *layoutComplex_m);

        int out = this->params_m.template get<int>("output_type");
        if (((out == Base::GRAD) || (out == Base::SOL_AND_GRAD)) && (!isGradFD_m)) {
            temp_m.initialize(*meshComplex_m, *layoutComplex_m);
        }

        // create the FFT object
        fft_m = std::make_unique<FFT_t>(*layout2_m, *layoutComplex_m, this->params_m);

        // if Vico, also need to create mesh and layout for 4N Fourier domain
        // on this domain, the truncated Green's function is defined
        // also need to create the 4N complex grid, on which precomputation step done
        if (alg_m == "VICO") {
            // start a timer
            static IpplTimings::TimerRef initialize_vico =
                IpplTimings::getTimer("Initialize: extra Vico");
            IpplTimings::startTimer(initialize_vico);

            for (unsigned int i = 0; i < Dim; ++i) {
                domain4_m[i] = Index(4 * nr_m[i]);
            }

            // 4N grid
            mesh4_m   = std::unique_ptr<Mesh>(new Mesh(domain4_m, hr_m, origin));
            layout4_m = std::unique_ptr<FieldLayout_t>(new FieldLayout_t(domain4_m, decomp));

            // initialize fields
            grnL_m.initialize(*mesh4_m, *layout4_m);

            // create a Complex-to-Complex FFT object to transform for layout4
<<<<<<< HEAD
            fft4n_m = std::make_unique<FFT<CCTransform, Dim, Trhs, M>>(*layout4_m, this->params_m);
=======
            fft4n_m = std::make_unique<FFT<CCTransform, Dim, double, Mesh, Centering>>(*layout4_m, this->params_m);
>>>>>>> 310d6fe5

            IpplTimings::stopTimer(initialize_vico);
        }

        // these are fields that are used for calculating the Green's function for Hockney
        if (alg_m == "HOCKNEY") {
            // start a timer
            static IpplTimings::TimerRef initialize_hockney =
                IpplTimings::getTimer("Initialize: extra Hockney");
            IpplTimings::startTimer(initialize_hockney);

            for (unsigned int d = 0; d < Dim; ++d) {
                grnIField_m[d].initialize(*mesh2_m, *layout2_m);

                // get number of ghost points and the Kokkos view to iterate over field
                auto view        = grnIField_m[d].getView();
                const int nghost = grnIField_m[d].getNghost();
                const auto& ldom = layout2_m->getLocalNDIndex();

                // the length of the physical domain
                int size = nr_m[d];

                // Kokkos parallel for loop to initialize grnIField[d]
                using mdrange_type = Kokkos::MDRangePolicy<Kokkos::Rank<3>>;
                switch (d) {
                    case 0:
                        Kokkos::parallel_for(
                            "Helper index Green field initialization",
                            mdrange_type({nghost, nghost, nghost},
                                         {view.extent(0) - nghost, view.extent(1) - nghost,
                                          view.extent(2) - nghost}),
                            KOKKOS_LAMBDA(const int i, const int j, const int k) {
                                // go from local indices to global
                                const int ig = i + ldom[0].first() - nghost;

                                // assign (index)^2 if 0 <= index < N, and (2N-index)^2 elsewhere
                                bool outsideN = (ig >= size);
                                view(i, j, k) =
                                    (2 * size * outsideN - ig) * (2 * size * outsideN - ig);
                            });
                        break;
                    case 1:
                        Kokkos::parallel_for(
                            "Helper index Green field initialization",
                            mdrange_type({nghost, nghost, nghost},
                                         {view.extent(0) - nghost, view.extent(1) - nghost,
                                          view.extent(2) - nghost}),
                            KOKKOS_LAMBDA(const int i, const int j, const int k) {
                                // go from local indices to global
                                const int jg = j + ldom[1].first() - nghost;

                                // assign (index)^2 if 0 <= index < N, and (2N-index)^2 elsewhere
                                bool outsideN = (jg >= size);
                                view(i, j, k) =
                                    (2 * size * outsideN - jg) * (2 * size * outsideN - jg);
                            });
                        break;
                    case 2:
                        Kokkos::parallel_for(
                            "Helper index Green field initialization",
                            mdrange_type({nghost, nghost, nghost},
                                         {view.extent(0) - nghost, view.extent(1) - nghost,
                                          view.extent(2) - nghost}),
                            KOKKOS_LAMBDA(const int i, const int j, const int k) {
                                // go from local indices to global
                                const int kg = k + ldom[2].first() - nghost;

                                // assign (index)^2 if 0 <= index < N, and (2N-index)^2 elsewhere
                                bool outsideN = (kg >= size);
                                view(i, j, k) =
                                    (2 * size * outsideN - kg) * (2 * size * outsideN - kg);
                            });
                        break;
                }
            }
            IpplTimings::stopTimer(initialize_hockney);
        }

        static IpplTimings::TimerRef warmup = IpplTimings::getTimer("Warmup");
        IpplTimings::startTimer(warmup);

        fft_m->transform(+1, rho2_mr, rho2tr_m);
        if (alg_m == "VICO") {
            fft4n_m->transform(+1, grnL_m);
        }

        IpplTimings::stopTimer(warmup);

        rho2_mr  = 0.0;
        rho2tr_m = 0.0;
        grnL_m   = 0.0;

        // call greensFunction and we will get the transformed G in the class attribute
        // this is done in initialization so that we already have the precomputed fct
        // for all timesteps (green's fct will only change if mesh size changes)
        static IpplTimings::TimerRef ginit = IpplTimings::getTimer("Green Init");
        IpplTimings::startTimer(ginit);

        greensFunction();

        IpplTimings::stopTimer(ginit);
    };

    /////////////////////////////////////////////////////////////////////////
    // compute electric potential by solving Poisson's eq given a field rho and mesh spacings hr
    template <typename Tlhs, typename Trhs, unsigned Dim, class Mesh, class Centering>
    void FFTPoissonSolver<Tlhs, Trhs, Dim, Mesh, Centering>::solve() {
        // start a timer
        static IpplTimings::TimerRef solve = IpplTimings::getTimer("Solve");
        IpplTimings::startTimer(solve);

        // get the output type (sol, grad, or sol & grad)
        int out = this->params_m.template get<int>("output_type");

        // set the mesh & spacing, which may change each timestep
        mesh_mp = &(this->rhs_mp->get_mesh());

        // check whether the mesh spacing has changed with respect to the old one
        // if yes, update and set green flag to true
        bool green = false;
        for (unsigned int i = 0; i < Dim; ++i) {
            if (hr_m[i] != mesh_mp->getMeshSpacing(i)) {
                hr_m[i] = mesh_mp->getMeshSpacing(i);
                green   = true;
            }
        }

        // set mesh spacing on the other grids again
        mesh2_m->setMeshSpacing(hr_m);
        meshComplex_m->setMeshSpacing(hr_m);

        // field object on the doubled grid; zero-padded
        rho2_mr = 0.0;

        // start a timer
        static IpplTimings::TimerRef stod = IpplTimings::getTimer("Solve: Physical to double");
        IpplTimings::startTimer(stod);

        // store rho (RHS) in the lower left quadrant of the doubled grid
        // with or without communication (if only 1 rank)

        using mdrange_type = Kokkos::MDRangePolicy<Kokkos::Rank<3>>;

        int ranks = Ippl::Comm->size();

        auto view2 = rho2_mr.getView();
        auto view1 = this->rhs_mp->getView();

        const int nghost2 = rho2_mr.getNghost();
        const int nghost1 = this->rhs_mp->getNghost();

        const auto& ldom2 = layout2_m->getLocalNDIndex();
        const auto& ldom1 = layout_mp->getLocalNDIndex();

        if (ranks > 1) {
            // COMMUNICATION
            const auto& lDomains2 = layout2_m->getHostLocalDomains();

            // send
            std::vector<MPI_Request> requests(0);

            for (int i = 0; i < ranks; ++i) {
                if (lDomains2[i].touches(ldom1)) {
                    auto intersection = lDomains2[i].intersect(ldom1);

                    requests.resize(requests.size() + 1);

                    Communicate::size_type nsends;
                    pack<Mesh, Centering>(intersection, view1, fd_m, nghost1, ldom1, nsends);

                    buffer_type buf = Ippl::Comm->getBuffer<Trhs>(IPPL_SOLVER_SEND + i, nsends);

                    Ippl::Comm->isend(i, OPEN_SOLVER_TAG, fd_m, *buf, requests.back(), nsends);
                    buf->resetWritePos();
                }
            }

            // receive
            const auto& lDomains1 = layout_mp->getHostLocalDomains();
            int myRank            = Ippl::Comm->rank();

            for (int i = 0; i < ranks; ++i) {
                if (lDomains1[i].touches(ldom2)) {
                    auto intersection = lDomains1[i].intersect(ldom2);

                    Communicate::size_type nrecvs;
                    nrecvs = intersection.size();

                    buffer_type buf =
                        Ippl::Comm->getBuffer<Trhs>(IPPL_SOLVER_RECV + myRank, nrecvs);

                    Ippl::Comm->recv(i, OPEN_SOLVER_TAG, fd_m, *buf, nrecvs * sizeof(Trhs), nrecvs);
                    buf->resetReadPos();

                    unpack<Mesh, Centering>(intersection, view2, fd_m, nghost2, ldom2);
                }
            }

            // wait for all messages to be received
            if (requests.size() > 0) {
                MPI_Waitall(requests.size(), requests.data(), MPI_STATUSES_IGNORE);
            }
            Ippl::Comm->barrier();

        } else {
            Kokkos::parallel_for(
                "Write rho on the doubled grid",
                mdrange_type({nghost1, nghost1, nghost1},
                             {view1.extent(0) - nghost1, view1.extent(1) - nghost1,
                              view1.extent(2) - nghost1}),
                KOKKOS_LAMBDA(const size_t i, const size_t j, const size_t k) {
                    const size_t ig2 = i + ldom2[0].first() - nghost2;
                    const size_t jg2 = j + ldom2[1].first() - nghost2;
                    const size_t kg2 = k + ldom2[2].first() - nghost2;

                    const size_t ig1 = i + ldom1[0].first() - nghost1;
                    const size_t jg1 = j + ldom1[1].first() - nghost1;
                    const size_t kg1 = k + ldom1[2].first() - nghost1;

                    if ((ig1 == ig2) && (jg1 == jg2) && (kg1 == kg2)) {
                        view2(i, j, k) = view1(i, j, k);
                    }
                });
        }

        IpplTimings::stopTimer(stod);

        // start a timer
        static IpplTimings::TimerRef fftrho = IpplTimings::getTimer("FFT: Rho");
        IpplTimings::startTimer(fftrho);

        // forward FFT of the charge density field on doubled grid
        fft_m->transform(+1, rho2_mr, rho2tr_m);

        IpplTimings::stopTimer(fftrho);

        // call greensFunction to recompute if the mesh spacing has changed
        if (green) {
            greensFunction();
        }

        // multiply FFT(rho2)*FFT(green)
        // convolution becomes multiplication in FFT
        rho2tr_m = rho2tr_m * grntr_m;

        // if output_type is SOL or SOL_AND_GRAD, we caculate solution
        if ((out == Base::SOL) || (out == Base::SOL_AND_GRAD)) {
            // start a timer
            static IpplTimings::TimerRef fftc = IpplTimings::getTimer("FFT: Convolution");
            IpplTimings::startTimer(fftc);

            // inverse FFT of the product and store the electrostatic potential in rho2_mr
            fft_m->transform(-1, rho2_mr, rho2tr_m);

            IpplTimings::stopTimer(fftc);

            // Hockney: multiply the rho2_mr field by the total number of points to account for
            // double counting (rho and green) of normalization factor in forward transform
            // also multiply by the mesh spacing^3 (to account for discretization)
            // Vico: need to multiply by normalization factor of 1/4N^3,
            // since only backward transform was performed on the 4N grid
            for (unsigned int i = 0; i < Dim; ++i) {
                if (alg_m == "VICO")
                    rho2_mr = rho2_mr * 2.0 * (1.0 / 4.0);
                else
                    rho2_mr = rho2_mr * 2.0 * nr_m[i] * hr_m[i];
            }

            // start a timer
            static IpplTimings::TimerRef dtos = IpplTimings::getTimer("Solve: Double to physical");
            IpplTimings::startTimer(dtos);

            // get the physical part only --> physical electrostatic potential is now given in RHS
            // need communication if more than one rank

            if (ranks > 1) {
                // COMMUNICATION

                // send
                const auto& lDomains1 = layout_mp->getHostLocalDomains();

                std::vector<MPI_Request> requests(0);

                for (int i = 0; i < ranks; ++i) {
                    if (lDomains1[i].touches(ldom2)) {
                        auto intersection = lDomains1[i].intersect(ldom2);

                        requests.resize(requests.size() + 1);

                        Communicate::size_type nsends;
                        pack<Mesh, Centering>(intersection, view2, fd_m, nghost2, ldom2, nsends);

                        buffer_type buf = Ippl::Comm->getBuffer<Trhs>(IPPL_SOLVER_SEND + i, nsends);

                        Ippl::Comm->isend(i, OPEN_SOLVER_TAG, fd_m, *buf, requests.back(), nsends);
                        buf->resetWritePos();
                    }
                }

                // receive
                const auto& lDomains2 = layout2_m->getHostLocalDomains();
                int myRank            = Ippl::Comm->rank();

                for (int i = 0; i < ranks; ++i) {
                    if (ldom1.touches(lDomains2[i])) {
                        auto intersection = ldom1.intersect(lDomains2[i]);

                        Communicate::size_type nrecvs;
                        nrecvs = intersection.size();

                        buffer_type buf =
                            Ippl::Comm->getBuffer<Trhs>(IPPL_SOLVER_RECV + myRank, nrecvs);

                        Ippl::Comm->recv(i, OPEN_SOLVER_TAG, fd_m, *buf, nrecvs * sizeof(Trhs),
                                         nrecvs);
                        buf->resetReadPos();

                        unpack<Mesh, Centering>(intersection, view1, fd_m, nghost1, ldom1);
                    }
                }

                // wait for all messages to be received
                if (requests.size() > 0) {
                    MPI_Waitall(requests.size(), requests.data(), MPI_STATUSES_IGNORE);
                }
                Ippl::Comm->barrier();

            } else {
                Kokkos::parallel_for(
                    "Write the solution into the LHS on physical grid",
                    mdrange_type({nghost1, nghost1, nghost1},
                                 {view1.extent(0) - nghost1, view1.extent(1) - nghost1,
                                  view1.extent(2) - nghost1}),
                    KOKKOS_LAMBDA(const int i, const int j, const int k) {
                        const int ig2 = i + ldom2[0].first() - nghost2;
                        const int jg2 = j + ldom2[1].first() - nghost2;
                        const int kg2 = k + ldom2[2].first() - nghost2;

                        const int ig = i + ldom1[0].first() - nghost1;
                        const int jg = j + ldom1[1].first() - nghost1;
                        const int kg = k + ldom1[2].first() - nghost1;

                        // take [0,N-1] as physical solution
                        if ((ig == ig2) && (jg == jg2) && (kg == kg2)) {
                            view1(i, j, k) = view2(i, j, k);
                        }
                    });
            }
            IpplTimings::stopTimer(dtos);
        }

        // if we want gradient of phi = Efield instead of doing grad in Fourier domain
        // this is only possible if SOL_AND_GRAD is output type
        if (isGradFD_m && (out == Base::SOL_AND_GRAD)) {
            *(this->lhs_mp) = -grad(*this->rhs_mp);
        }

        // if output_type is GRAD or SOL_AND_GRAD, we calculate E-field (gradient in Fourier domain)
        if (((out == Base::GRAD) || (out == Base::SOL_AND_GRAD)) && (!isGradFD_m)) {
            // start a timer
            static IpplTimings::TimerRef efield = IpplTimings::getTimer("Solve: Electric field");
            IpplTimings::startTimer(efield);

            // get E field view (LHS)
            auto viewL        = this->lhs_mp->getView();
            const int nghostL = this->lhs_mp->getNghost();

            // get rho2tr_m view (as we want to multiply by ik then transform)
            auto viewR        = rho2tr_m.getView();
            const int nghostR = rho2tr_m.getNghost();
            const auto& ldomR = layoutComplex_m->getLocalNDIndex();

            // use temp_m as a temporary complex field
            auto view_g = temp_m.getView();

            // define some constants
            Trhs pi                 = std::acos(-1.0);
            Kokkos::complex<Trhs> I = {0.0, 1.0};

            // define some member variables in local scope for the parallel_for
            Vector_t hsize     = hr_m;
            Vector<int, Dim> N = nr_m;

            // loop over each component (E = vector field)
            for (size_t gd = 0; gd < Dim; ++gd) {
                // loop over rho2tr_m to multiply by -ik (gradient in Fourier space)
                Kokkos::parallel_for(
                    "Gradient - E field",
                    mdrange_type({nghostR, nghostR, nghostR},
                                 {viewR.extent(0) - nghostR, viewR.extent(1) - nghostR,
                                  viewR.extent(2) - nghostR}),
                    KOKKOS_LAMBDA(const int i, const int j, const int k) {
                        // global indices for 2N rhotr_m
                        const int ig = i + ldomR[0].first() - nghostR;
                        const int jg = j + ldomR[1].first() - nghostR;
                        const int kg = k + ldomR[2].first() - nghostR;

                        Vector<int, 3> iVec = {ig, jg, kg};
                        Vector_t kVec;

                        for (size_t d = 0; d < Dim; ++d) {
                            const Trhs Len = N[d] * hsize[d];
                            bool shift     = (iVec[d] > N[d]);
                            bool notMid    = (iVec[d] != N[d]);

                            kVec[d] = notMid * (pi / Len) * (iVec[d] - shift * 2 * N[d]);
                        }

                        Trhs Dr = kVec[0] * kVec[0] + kVec[1] * kVec[1] + kVec[2] * kVec[2];

                        if (Dr != 0.0)
                            view_g(i, j, k) = -(I * kVec[gd]) * viewR(i, j, k);
                        else
                            view_g(i, j, k) = 0.0;
                    });

                // start a timer
                static IpplTimings::TimerRef ffte = IpplTimings::getTimer("FFT: Efield");
                IpplTimings::startTimer(ffte);

                // transform to get E-field
                fft_m->transform(-1, rho2_mr, temp_m);

                IpplTimings::stopTimer(ffte);

                // apply proper normalization
                for (unsigned int i = 0; i < Dim; ++i) {
                    if (alg_m == "VICO")
                        rho2_mr = rho2_mr * 2.0 * (1.0 / 4.0);
                    else
                        rho2_mr = rho2_mr * 2.0 * nr_m[i] * hr_m[i];
                }

                // start a timer
                static IpplTimings::TimerRef edtos =
                    IpplTimings::getTimer("Efield: double to phys.");
                IpplTimings::startTimer(edtos);

                // restrict to physical grid (N^3) and assign to LHS (E-field)
                // communication needed if more than one rank
                if (ranks > 1) {
                    // COMMUNICATION

                    // send
                    const auto& lDomains1 = layout_mp->getHostLocalDomains();
                    std::vector<MPI_Request> requests(0);

                    for (int i = 0; i < ranks; ++i) {
                        if (lDomains1[i].touches(ldom2)) {
                            auto intersection = lDomains1[i].intersect(ldom2);

                            requests.resize(requests.size() + 1);

                            Communicate::size_type nsends;
                            pack<Mesh, Centering>(intersection, view2, fd_m, nghost2, ldom2, nsends);

                            buffer_type buf =
                                Ippl::Comm->getBuffer<Trhs>(IPPL_SOLVER_SEND + i, nsends);

                            Ippl::Comm->isend(i, OPEN_SOLVER_TAG, fd_m, *buf, requests.back(),
                                              nsends);
                            buf->resetWritePos();
                        }
                    }

                    // receive
                    const auto& lDomains2 = layout2_m->getHostLocalDomains();
                    int myRank            = Ippl::Comm->rank();

                    for (int i = 0; i < ranks; ++i) {
                        if (ldom1.touches(lDomains2[i])) {
                            auto intersection = ldom1.intersect(lDomains2[i]);

                            Communicate::size_type nrecvs;
                            nrecvs = intersection.size();

                            buffer_type buf =
                                Ippl::Comm->getBuffer<Trhs>(IPPL_SOLVER_RECV + myRank, nrecvs);

                            Ippl::Comm->recv(i, OPEN_SOLVER_TAG, fd_m, *buf, nrecvs * sizeof(Trhs),
                                             nrecvs);
                            buf->resetReadPos();

                            unpack<Mesh, Centering>(intersection, viewL, gd, fd_m, nghostL, ldom1);
                        }
                    }

                    // wait for all messages to be received
                    if (requests.size() > 0) {
                        MPI_Waitall(requests.size(), requests.data(), MPI_STATUSES_IGNORE);
                    }
                    Ippl::Comm->barrier();

                } else {
                    Kokkos::parallel_for(
                        "Write the E-field on physical grid",
                        mdrange_type({nghostL, nghostL, nghostL},
                                     {viewL.extent(0) - nghostL, viewL.extent(1) - nghostL,
                                      viewL.extent(2) - nghostL}),
                        KOKKOS_LAMBDA(const int i, const int j, const int k) {
                            const int ig2 = i + ldom2[0].first() - nghost2;
                            const int jg2 = j + ldom2[1].first() - nghost2;
                            const int kg2 = k + ldom2[2].first() - nghost2;

                            const int ig = i + ldom1[0].first() - nghostL;
                            const int jg = j + ldom1[1].first() - nghostL;
                            const int kg = k + ldom1[2].first() - nghostL;

                            // take [0,N-1] as physical solution
                            if ((ig == ig2) && (jg == jg2) && (kg == kg2)) {
                                viewL(i, j, k)[gd] = view2(i, j, k);
                            }
                        });
                }
                IpplTimings::stopTimer(edtos);
            }
            IpplTimings::stopTimer(efield);
        }
        IpplTimings::stopTimer(solve);
    };

    ////////////////////////////////////////////////////////////////////////
    // calculate FFT of the Green's function

<<<<<<< HEAD
    template <typename Tlhs, typename Trhs, unsigned Dim, class M, class C>
    void FFTPoissonSolver<Tlhs, Trhs, Dim, M, C>::greensFunction() {
        Trhs pi = std::acos(-1.0);
        grn_mr  = 0.0;
=======
    template <typename Tlhs, typename Trhs, unsigned Dim, class Mesh, class Centering>
    void FFTPoissonSolver<Tlhs, Trhs, Dim, Mesh, Centering>::greensFunction() {
        const double pi = std::acos(-1.0);
        grn_mr          = 0.0;
>>>>>>> 310d6fe5

        if (alg_m == "VICO") {
            Vector_t l(hr_m * nr_m);
            Vector_t hs_m;
            Trhs L_sum(0.0);

            // compute length of the physical domain
            // compute Fourier domain spacing
            for (unsigned int i = 0; i < Dim; ++i) {
                hs_m[i] = pi * 0.5 / l[i];
                L_sum   = L_sum + l[i] * l[i];
            }

            // define the origin of the 4N grid
            Vector_t origin;

            for (unsigned int i = 0; i < Dim; ++i) {
                origin[i] = -2 * nr_m[i] * pi / l[i];
            }

            // set mesh for the 4N mesh
            mesh4_m->setMeshSpacing(hs_m);

            // size of truncation window
            L_sum = std::sqrt(L_sum);
            L_sum = 1.1 * L_sum;

            // initialize grnL_m
            typename CxField_t::view_type view_g = grnL_m.getView();
            const int nghost_g                   = grnL_m.getNghost();
            const auto& ldom_g                   = layout4_m->getLocalNDIndex();

            Vector<int, Dim> size = nr_m;

            // Kokkos parallel for loop to assign analytic grnL_m
            using mdrange_type = Kokkos::MDRangePolicy<Kokkos::Rank<3>>;
            Kokkos::parallel_for(
                "Initialize Green's function ",
                mdrange_type({nghost_g, nghost_g, nghost_g},
                             {view_g.extent(0) - nghost_g, view_g.extent(1) - nghost_g,
                              view_g.extent(2) - nghost_g}),
                KOKKOS_LAMBDA(const int i, const int j, const int k) {
                    // go from local indices to global
                    const int ig = i + ldom_g[0].first() - nghost_g;
                    const int jg = j + ldom_g[1].first() - nghost_g;
                    const int kg = k + ldom_g[2].first() - nghost_g;

                    bool isOutside = (ig > 2 * size[0] - 1);
                    Trhs t         = ig * hs_m[0] + isOutside * origin[0];

                    isOutside = (jg > 2 * size[1] - 1);
                    Trhs u    = jg * hs_m[1] + isOutside * origin[1];

                    isOutside = (kg > 2 * size[2] - 1);
                    Trhs v    = kg * hs_m[2] + isOutside * origin[2];

                    Trhs s = (t * t) + (u * u) + (v * v);
                    s      = std::sqrt(s);

                    view_g(i, j, k) =
                        -2 * (std::sin(0.5 * L_sum * s) / s) * (std::sin(0.5 * L_sum * s) / s);

                    // if (0,0,0), assign L^2/2 (analytical limit of sinc)
                    if ((ig == 0 && jg == 0 && kg == 0)) {
                        view_g(i, j, k) = -L_sum * L_sum * 0.5;
                    }
                });

            // start a timer
            static IpplTimings::TimerRef fft4 = IpplTimings::getTimer("FFT: Precomputation");
            IpplTimings::startTimer(fft4);

            // inverse Fourier transform of the green's function for precomputation
            fft4n_m->transform(-1, grnL_m);

            IpplTimings::stopTimer(fft4);

            // Restrict transformed grnL_m to 2N domain after precomputation step

            // get the field data first
            typename Field_t::view_type view = grn_mr.getView();
            const int nghost                 = grn_mr.getNghost();
            const auto& ldom                 = layout2_m->getLocalNDIndex();

            // start a timer
            static IpplTimings::TimerRef ifftshift = IpplTimings::getTimer("Vico shift loop");
            IpplTimings::startTimer(ifftshift);

            // get number of ranks to see if need communication
            int ranks = Ippl::Comm->size();

            if (ranks > 1) {
                communicateVico(size, view_g, ldom_g, nghost_g, view, ldom, nghost);
            } else {
                // restrict the green's function to a (2N)^3 grid from the (4N)^3 grid
                Kokkos::parallel_for(
                    "Restrict domain of Green's function from 4N to 2N",
                    mdrange_type({nghost, nghost, nghost}, {view.extent(0) - nghost - size[0],
                                                            view.extent(1) - nghost - size[1],
                                                            view.extent(2) - nghost - size[2]}),
                    KOKKOS_LAMBDA(const int i, const int j, const int k) {
                        // go from local indices to global
                        const int ig = i + ldom[0].first() - nghost;
                        const int jg = j + ldom[1].first() - nghost;
                        const int kg = k + ldom[2].first() - nghost;

                        const int ig2 = i + ldom_g[0].first() - nghost_g;
                        const int jg2 = j + ldom_g[1].first() - nghost_g;
                        const int kg2 = k + ldom_g[2].first() - nghost_g;

                        if ((ig == ig2) && (jg == jg2) && (kg == kg2)) {
                            view(i, j, k) = real(view_g(i, j, k));
                        }

                        // Now fill the rest of the field
                        const int s = 2 * size[0] - ig - 1 - ldom_g[0].first() + nghost_g;
                        const int p = 2 * size[1] - jg - 1 - ldom_g[1].first() + nghost_g;
                        const int q = 2 * size[2] - kg - 1 - ldom_g[2].first() + nghost_g;

                        view(s, j, k) = real(view_g(i + 1, j, k));
                        view(i, p, k) = real(view_g(i, j + 1, k));
                        view(i, j, q) = real(view_g(i, j, k + 1));
                        view(s, j, q) = real(view_g(i + 1, j, k + 1));
                        view(s, p, k) = real(view_g(i + 1, j + 1, k));
                        view(i, p, q) = real(view_g(i, j + 1, k + 1));
                        view(s, p, q) = real(view_g(i + 1, j + 1, k + 1));
                    });
            }
            IpplTimings::stopTimer(ifftshift);

        } else {
            // Hockney case

            // calculate square of the mesh spacing for each dimension
            Vector_t hrsq(hr_m * hr_m);

            // use the grnIField_m helper field to compute Green's function
            for (unsigned int i = 0; i < Dim; ++i) {
                grn_mr = grn_mr + grnIField_m[i] * hrsq[i];
            }

            grn_mr = -1.0 / (4.0 * pi * sqrt(grn_mr));

            typename Field_t::view_type view = grn_mr.getView();
            const int nghost                 = grn_mr.getNghost();
            const auto& ldom                 = layout2_m->getLocalNDIndex();

            // Kokkos parallel for loop to find (0,0,0) point and regularize
            using mdrange_type = Kokkos::MDRangePolicy<Kokkos::Rank<3>>;
            Kokkos::parallel_for(
                "Regularize Green's function ",
                mdrange_type(
                    {nghost, nghost, nghost},
                    {view.extent(0) - nghost, view.extent(1) - nghost, view.extent(2) - nghost}),
                KOKKOS_LAMBDA(const int i, const int j, const int k) {
                    // go from local indices to global
                    const int ig = i + ldom[0].first() - nghost;
                    const int jg = j + ldom[1].first() - nghost;
                    const int kg = k + ldom[2].first() - nghost;

                    // if (0,0,0), assign to it 1/(4*pi)
                    if (ig == 0 && jg == 0 && kg == 0) {
                        view(i, j, k) = -1.0 / (4.0 * pi);
                    }
                });
        }

        // start a timer
        static IpplTimings::TimerRef fftg = IpplTimings::getTimer("FFT: Green");
        IpplTimings::startTimer(fftg);

        // perform the FFT of the Green's function for the convolution
        fft_m->transform(+1, grn_mr, grntr_m);

        IpplTimings::stopTimer(fftg);
    };

    template <typename Tlhs, typename Trhs, unsigned Dim, class Mesh, class Centering>
    void FFTPoissonSolver<Tlhs, Trhs, Dim, Mesh, Centering>::communicateVico(
        Vector<int, Dim> size, typename CxField_t::view_type view_g,
        const ippl::NDIndex<Dim> ldom_g, const int nghost_g, typename Field_t::view_type view,
        const ippl::NDIndex<Dim> ldom, const int nghost) {
        const auto& lDomains2 = layout2_m->getHostLocalDomains();
        const auto& lDomains4 = layout4_m->getHostLocalDomains();

        std::vector<MPI_Request> requests(0);
        int myRank = Ippl::Comm->rank();
        int ranks  = Ippl::Comm->size();

        // 1st step: Define 8 domains corresponding to the different quadrants
        ippl::NDIndex<Dim> none;
        for (unsigned i = 0; i < Dim; i++) {
            none[i] = ippl::Index(size[i]);
        }

        ippl::NDIndex<Dim> x;
        x[0] = ippl::Index(size[0], 2 * size[0] - 1);
        x[1] = ippl::Index(size[1]);
        x[2] = ippl::Index(size[2]);

        ippl::NDIndex<Dim> y;
        y[0] = ippl::Index(size[0]);
        y[1] = ippl::Index(size[1], 2 * size[1] - 1);
        y[2] = ippl::Index(size[2]);

        ippl::NDIndex<Dim> z;
        z[0] = ippl::Index(size[0]);
        z[1] = ippl::Index(size[1]);
        z[2] = ippl::Index(size[2], 2 * size[2] - 1);

        ippl::NDIndex<Dim> xy;
        xy[0] = ippl::Index(size[0], 2 * size[0] - 1);
        xy[1] = ippl::Index(size[1], 2 * size[1] - 1);
        xy[2] = ippl::Index(size[2]);

        ippl::NDIndex<Dim> xz;
        xz[0] = ippl::Index(size[0], 2 * size[0] - 1);
        xz[1] = ippl::Index(size[1]);
        xz[2] = ippl::Index(size[2], 2 * size[2] - 1);

        ippl::NDIndex<Dim> yz;
        yz[0] = ippl::Index(size[0]);
        yz[1] = ippl::Index(size[1], 2 * size[1] - 1);
        yz[2] = ippl::Index(size[2], 2 * size[2] - 1);

        ippl::NDIndex<Dim> xyz;
        for (unsigned i = 0; i < Dim; i++) {
            xyz[i] = ippl::Index(size[i], 2 * size[i] - 1);
        }

        // 2nd step: send
        for (int i = 0; i < ranks; ++i) {
            auto domain2 = lDomains2[i];

            if (domain2.touches(none)) {
                auto intersection = domain2.intersect(none);

                if (ldom_g.touches(intersection)) {
                    intersection = intersection.intersect(ldom_g);
                    requests.resize(requests.size() + 1);

                    Communicate::size_type nsends;
                    pack<Mesh, Centering>(intersection, view_g, fd_m, nghost_g, ldom_g, nsends);

                    buffer_type buf = Ippl::Comm->getBuffer<Trhs>(IPPL_VICO_SEND + i, nsends);

                    int tag = VICO_SOLVER_TAG;

                    Ippl::Comm->isend(i, tag, fd_m, *buf, requests.back(), nsends);
                    buf->resetWritePos();
                }
            }

            if (domain2.touches(x)) {
                auto intersection = domain2.intersect(x);
                auto xdom         = ippl::Index((2 * size[0] - intersection[0].first()),
                                                (2 * size[0] - intersection[0].last()), -1);

                ippl::NDIndex<Dim> domain4;
                domain4[0] = xdom;
                domain4[1] = intersection[1];
                domain4[2] = intersection[2];

                if (ldom_g.touches(domain4)) {
                    intersection = ldom_g.intersect(domain4);

                    requests.resize(requests.size() + 1);

                    Communicate::size_type nsends;
                    pack<Mesh, Centering>(intersection, view_g, fd_m, nghost_g, ldom_g, nsends);

                    buffer_type buf = Ippl::Comm->getBuffer<Trhs>(IPPL_VICO_SEND + 8 + i, nsends);

                    int tag = VICO_SOLVER_TAG + 1;

                    Ippl::Comm->isend(i, tag, fd_m, *buf, requests.back(), nsends);
                    buf->resetWritePos();
                }
            }

            if (domain2.touches(y)) {
                auto intersection = domain2.intersect(y);
                auto ydom         = ippl::Index((2 * size[1] - intersection[1].first()),
                                                (2 * size[1] - intersection[1].last()), -1);

                ippl::NDIndex<Dim> domain4;
                domain4[0] = intersection[0];
                domain4[1] = ydom;
                domain4[2] = intersection[2];

                if (ldom_g.touches(domain4)) {
                    intersection = ldom_g.intersect(domain4);

                    requests.resize(requests.size() + 1);

                    Communicate::size_type nsends;
                    pack<Mesh, Centering>(intersection, view_g, fd_m, nghost_g, ldom_g, nsends);

                    buffer_type buf =
                        Ippl::Comm->getBuffer<Trhs>(IPPL_VICO_SEND + 2 * 8 + i, nsends);

                    int tag = VICO_SOLVER_TAG + 2;

                    Ippl::Comm->isend(i, tag, fd_m, *buf, requests.back(), nsends);
                    buf->resetWritePos();
                }
            }

            if (domain2.touches(z)) {
                auto intersection = domain2.intersect(z);
                auto zdom         = ippl::Index((2 * size[2] - intersection[2].first()),
                                                (2 * size[2] - intersection[2].last()), -1);

                ippl::NDIndex<Dim> domain4;
                domain4[0] = intersection[0];
                domain4[1] = intersection[1];
                domain4[2] = zdom;

                if (ldom_g.touches(domain4)) {
                    intersection = ldom_g.intersect(domain4);

                    requests.resize(requests.size() + 1);

                    Communicate::size_type nsends;
                    pack<Mesh, Centering>(intersection, view_g, fd_m, nghost_g, ldom_g, nsends);

                    buffer_type buf =
                        Ippl::Comm->getBuffer<Trhs>(IPPL_VICO_SEND + 3 * 8 + i, nsends);

                    int tag = VICO_SOLVER_TAG + 3;

                    Ippl::Comm->isend(i, tag, fd_m, *buf, requests.back(), nsends);
                    buf->resetWritePos();
                }
            }

            if (domain2.touches(xy)) {
                auto intersection = domain2.intersect(xy);
                auto xdom         = ippl::Index((2 * size[0] - intersection[0].first()),
                                                (2 * size[0] - intersection[0].last()), -1);
                auto ydom         = ippl::Index((2 * size[1] - intersection[1].first()),
                                                (2 * size[1] - intersection[1].last()), -1);

                ippl::NDIndex<Dim> domain4;
                domain4[0] = xdom;
                domain4[1] = ydom;
                domain4[2] = intersection[2];

                if (ldom_g.touches(domain4)) {
                    intersection = ldom_g.intersect(domain4);

                    requests.resize(requests.size() + 1);

                    Communicate::size_type nsends;
                    pack<Mesh, Centering>(intersection, view_g, fd_m, nghost_g, ldom_g, nsends);

                    buffer_type buf =
                        Ippl::Comm->getBuffer<Trhs>(IPPL_VICO_SEND + 4 * 8 + i, nsends);

                    int tag = VICO_SOLVER_TAG + 4;

                    Ippl::Comm->isend(i, tag, fd_m, *buf, requests.back(), nsends);
                    buf->resetWritePos();
                }
            }

            if (domain2.touches(yz)) {
                auto intersection = domain2.intersect(yz);
                auto ydom         = ippl::Index((2 * size[1] - intersection[1].first()),
                                                (2 * size[1] - intersection[1].last()), -1);
                auto zdom         = ippl::Index((2 * size[2] - intersection[2].first()),
                                                (2 * size[2] - intersection[2].last()), -1);

                ippl::NDIndex<Dim> domain4;
                domain4[0] = intersection[0];
                domain4[1] = ydom;
                domain4[2] = zdom;

                if (ldom_g.touches(domain4)) {
                    intersection = ldom_g.intersect(domain4);

                    requests.resize(requests.size() + 1);

                    Communicate::size_type nsends;
                    pack<Mesh, Centering>(intersection, view_g, fd_m, nghost_g, ldom_g, nsends);

                    buffer_type buf =
                        Ippl::Comm->getBuffer<Trhs>(IPPL_VICO_SEND + 5 * 8 + i, nsends);

                    int tag = VICO_SOLVER_TAG + 5;

                    Ippl::Comm->isend(i, tag, fd_m, *buf, requests.back(), nsends);
                    buf->resetWritePos();
                }
            }

            if (domain2.touches(xz)) {
                auto intersection = domain2.intersect(xz);
                auto xdom         = ippl::Index((2 * size[0] - intersection[0].first()),
                                                (2 * size[0] - intersection[0].last()), -1);
                auto zdom         = ippl::Index((2 * size[2] - intersection[2].first()),
                                                (2 * size[2] - intersection[2].last()), -1);

                ippl::NDIndex<Dim> domain4;
                domain4[0] = xdom;
                domain4[1] = intersection[1];
                domain4[2] = zdom;

                if (ldom_g.touches(domain4)) {
                    intersection = ldom_g.intersect(domain4);

                    requests.resize(requests.size() + 1);

                    Communicate::size_type nsends;
                    pack<Mesh, Centering>(intersection, view_g, fd_m, nghost_g, ldom_g, nsends);

                    buffer_type buf =
                        Ippl::Comm->getBuffer<Trhs>(IPPL_VICO_SEND + 6 * 8 + i, nsends);

                    int tag = VICO_SOLVER_TAG + 6;

                    Ippl::Comm->isend(i, tag, fd_m, *buf, requests.back(), nsends);
                    buf->resetWritePos();
                }
            }

            if (domain2.touches(xyz)) {
                auto intersection = domain2.intersect(xyz);
                auto xdom         = ippl::Index((2 * size[0] - intersection[0].first()),
                                                (2 * size[0] - intersection[0].last()), -1);
                auto ydom         = ippl::Index((2 * size[1] - intersection[1].first()),
                                                (2 * size[1] - intersection[1].last()), -1);
                auto zdom         = ippl::Index((2 * size[2] - intersection[2].first()),
                                                (2 * size[2] - intersection[2].last()), -1);

                ippl::NDIndex<Dim> domain4;
                domain4[0] = xdom;
                domain4[1] = ydom;
                domain4[2] = zdom;

                if (ldom_g.touches(domain4)) {
                    intersection = ldom_g.intersect(domain4);

                    requests.resize(requests.size() + 1);

                    Communicate::size_type nsends;
                    pack<Mesh, Centering>(intersection, view_g, fd_m, nghost_g, ldom_g, nsends);

                    buffer_type buf =
                        Ippl::Comm->getBuffer<Trhs>(IPPL_VICO_SEND + 7 * 8 + i, nsends);

                    int tag = VICO_SOLVER_TAG + 7;

                    Ippl::Comm->isend(i, tag, fd_m, *buf, requests.back(), nsends);
                    buf->resetWritePos();
                }
            }
        }

        // 3rd step: receive
        for (int i = 0; i < ranks; ++i) {
            if (ldom.touches(none)) {
                auto intersection = ldom.intersect(none);

                if (lDomains4[i].touches(intersection)) {
                    intersection = intersection.intersect(lDomains4[i]);

                    Communicate::size_type nrecvs;
                    nrecvs = intersection.size();

                    buffer_type buf = Ippl::Comm->getBuffer<Trhs>(IPPL_VICO_RECV + myRank, nrecvs);

                    int tag = VICO_SOLVER_TAG;

                    Ippl::Comm->recv(i, tag, fd_m, *buf, nrecvs * sizeof(Trhs), nrecvs);
                    buf->resetReadPos();

                    unpack<Mesh, Centering>(intersection, view, fd_m, nghost, ldom);
                }
            }

            if (ldom.touches(x)) {
                auto intersection = ldom.intersect(x);

                auto xdom = ippl::Index((2 * size[0] - intersection[0].first()),
                                        (2 * size[0] - intersection[0].last()), -1);

                ippl::NDIndex<Dim> domain4;
                domain4[0] = xdom;
                domain4[1] = intersection[1];
                domain4[2] = intersection[2];

                if (lDomains4[i].touches(domain4)) {
                    domain4    = lDomains4[i].intersect(domain4);
                    domain4[0] = ippl::Index(2 * size[0] - domain4[0].first(),
                                             2 * size[0] - domain4[0].last(), -1);

                    intersection = intersection.intersect(domain4);

                    Communicate::size_type nrecvs;
                    nrecvs = intersection.size();

                    buffer_type buf =
                        Ippl::Comm->getBuffer<Trhs>(IPPL_VICO_RECV + 8 + myRank, nrecvs);

                    int tag = VICO_SOLVER_TAG + 1;

                    Ippl::Comm->recv(i, tag, fd_m, *buf, nrecvs * sizeof(Trhs), nrecvs);
                    buf->resetReadPos();

                    unpack<Mesh, Centering>(intersection, view, fd_m, nghost, ldom, true, false, false);
                }
            }

            if (ldom.touches(y)) {
                auto intersection = ldom.intersect(y);

                auto ydom = ippl::Index((2 * size[1] - intersection[1].first()),
                                        (2 * size[1] - intersection[1].last()), -1);

                ippl::NDIndex<Dim> domain4;
                domain4[0] = intersection[0];
                domain4[1] = ydom;
                domain4[2] = intersection[2];

                if (lDomains4[i].touches(domain4)) {
                    domain4    = lDomains4[i].intersect(domain4);
                    domain4[1] = ippl::Index(2 * size[1] - domain4[1].first(),
                                             2 * size[1] - domain4[1].last(), -1);

                    intersection = intersection.intersect(domain4);

                    Communicate::size_type nrecvs;
                    nrecvs = intersection.size();

                    buffer_type buf =
                        Ippl::Comm->getBuffer<Trhs>(IPPL_VICO_RECV + 8 * 2 + myRank, nrecvs);

                    int tag = VICO_SOLVER_TAG + 2;

                    Ippl::Comm->recv(i, tag, fd_m, *buf, nrecvs * sizeof(Trhs), nrecvs);
                    buf->resetReadPos();

                    unpack<Mesh, Centering>(intersection, view, fd_m, nghost, ldom, false, true, false);
                }
            }

            if (ldom.touches(z)) {
                auto intersection = ldom.intersect(z);

                auto zdom = ippl::Index((2 * size[2] - intersection[2].first()),
                                        (2 * size[2] - intersection[2].last()), -1);

                ippl::NDIndex<Dim> domain4;
                domain4[0] = intersection[0];
                domain4[1] = intersection[1];
                domain4[2] = zdom;

                if (lDomains4[i].touches(domain4)) {
                    domain4    = lDomains4[i].intersect(domain4);
                    domain4[2] = ippl::Index(2 * size[2] - domain4[2].first(),
                                             2 * size[2] - domain4[2].last(), -1);

                    intersection = intersection.intersect(domain4);

                    Communicate::size_type nrecvs;
                    nrecvs = intersection.size();

                    buffer_type buf =
                        Ippl::Comm->getBuffer<Trhs>(IPPL_VICO_RECV + 8 * 3 + myRank, nrecvs);

                    int tag = VICO_SOLVER_TAG + 3;

                    Ippl::Comm->recv(i, tag, fd_m, *buf, nrecvs * sizeof(Trhs), nrecvs);
                    buf->resetReadPos();

                    unpack<Mesh, Centering>(intersection, view, fd_m, nghost, ldom, false, false, true);
                }
            }

            if (ldom.touches(xy)) {
                auto intersection = ldom.intersect(xy);

                auto xdom = ippl::Index((2 * size[0] - intersection[0].first()),
                                        (2 * size[0] - intersection[0].last()), -1);
                auto ydom = ippl::Index((2 * size[1] - intersection[1].first()),
                                        (2 * size[1] - intersection[1].last()), -1);

                ippl::NDIndex<Dim> domain4;
                domain4[0] = xdom;
                domain4[1] = ydom;
                domain4[2] = intersection[2];

                if (lDomains4[i].touches(domain4)) {
                    domain4    = lDomains4[i].intersect(domain4);
                    domain4[0] = ippl::Index(2 * size[0] - domain4[0].first(),
                                             2 * size[0] - domain4[0].last(), -1);
                    domain4[1] = ippl::Index(2 * size[1] - domain4[1].first(),
                                             2 * size[1] - domain4[1].last(), -1);

                    intersection = intersection.intersect(domain4);

                    Communicate::size_type nrecvs;
                    nrecvs = intersection.size();

                    buffer_type buf =
                        Ippl::Comm->getBuffer<Trhs>(IPPL_VICO_RECV + 8 * 4 + myRank, nrecvs);

                    int tag = VICO_SOLVER_TAG + 4;

                    Ippl::Comm->recv(i, tag, fd_m, *buf, nrecvs * sizeof(Trhs), nrecvs);
                    buf->resetReadPos();

                    unpack<Mesh, Centering>(intersection, view, fd_m, nghost, ldom, true, true, false);
                }
            }

            if (ldom.touches(yz)) {
                auto intersection = ldom.intersect(yz);

                auto ydom = ippl::Index((2 * size[1] - intersection[1].first()),
                                        (2 * size[1] - intersection[1].last()), -1);
                auto zdom = ippl::Index((2 * size[2] - intersection[2].first()),
                                        (2 * size[2] - intersection[2].last()), -1);

                ippl::NDIndex<Dim> domain4;
                domain4[0] = intersection[0];
                domain4[1] = ydom;
                domain4[2] = zdom;

                if (lDomains4[i].touches(domain4)) {
                    domain4    = lDomains4[i].intersect(domain4);
                    domain4[1] = ippl::Index(2 * size[1] - domain4[1].first(),
                                             2 * size[1] - domain4[1].last(), -1);
                    domain4[2] = ippl::Index(2 * size[2] - domain4[2].first(),
                                             2 * size[2] - domain4[2].last(), -1);

                    intersection = intersection.intersect(domain4);

                    Communicate::size_type nrecvs;
                    nrecvs = intersection.size();

                    buffer_type buf =
                        Ippl::Comm->getBuffer<Trhs>(IPPL_VICO_RECV + 8 * 5 + myRank, nrecvs);

                    int tag = VICO_SOLVER_TAG + 5;

                    Ippl::Comm->recv(i, tag, fd_m, *buf, nrecvs * sizeof(Trhs), nrecvs);
                    buf->resetReadPos();

                    unpack<Mesh, Centering>(intersection, view, fd_m, nghost, ldom, false, true, true);
                }
            }

            if (ldom.touches(xz)) {
                auto intersection = ldom.intersect(xz);

                auto xdom = ippl::Index((2 * size[0] - intersection[0].first()),
                                        (2 * size[0] - intersection[0].last()), -1);
                auto zdom = ippl::Index((2 * size[2] - intersection[2].first()),
                                        (2 * size[2] - intersection[2].last()), -1);

                ippl::NDIndex<Dim> domain4;
                domain4[0] = xdom;
                domain4[1] = intersection[1];
                domain4[2] = zdom;

                if (lDomains4[i].touches(domain4)) {
                    domain4    = lDomains4[i].intersect(domain4);
                    domain4[0] = ippl::Index(2 * size[0] - domain4[0].first(),
                                             2 * size[0] - domain4[0].last(), -1);
                    domain4[2] = ippl::Index(2 * size[2] - domain4[2].first(),
                                             2 * size[2] - domain4[2].last(), -1);

                    intersection = intersection.intersect(domain4);

                    Communicate::size_type nrecvs;
                    nrecvs = intersection.size();

                    buffer_type buf =
                        Ippl::Comm->getBuffer<Trhs>(IPPL_VICO_RECV + 8 * 6 + myRank, nrecvs);

                    int tag = VICO_SOLVER_TAG + 6;

                    Ippl::Comm->recv(i, tag, fd_m, *buf, nrecvs * sizeof(Trhs), nrecvs);
                    buf->resetReadPos();

                    unpack<Mesh, Centering>(intersection, view, fd_m, nghost, ldom, true, false, true);
                }
            }

            if (ldom.touches(xyz)) {
                auto intersection = ldom.intersect(xyz);

                auto xdom = ippl::Index((2 * size[0] - intersection[0].first()),
                                        (2 * size[0] - intersection[0].last()), -1);
                auto ydom = ippl::Index((2 * size[1] - intersection[1].first()),
                                        (2 * size[1] - intersection[1].last()), -1);
                auto zdom = ippl::Index((2 * size[2] - intersection[2].first()),
                                        (2 * size[2] - intersection[2].last()), -1);

                ippl::NDIndex<Dim> domain4;
                domain4[0] = xdom;
                domain4[1] = ydom;
                domain4[2] = zdom;

                if (lDomains4[i].touches(domain4)) {
                    domain4    = lDomains4[i].intersect(domain4);
                    domain4[0] = ippl::Index(2 * size[0] - domain4[0].first(),
                                             2 * size[0] - domain4[0].last(), -1);
                    domain4[1] = ippl::Index(2 * size[1] - domain4[1].first(),
                                             2 * size[1] - domain4[1].last(), -1);
                    domain4[2] = ippl::Index(2 * size[2] - domain4[2].first(),
                                             2 * size[2] - domain4[2].last(), -1);

                    intersection = intersection.intersect(domain4);

                    Communicate::size_type nrecvs;
                    nrecvs = intersection.size();

                    buffer_type buf =
                        Ippl::Comm->getBuffer<Trhs>(IPPL_VICO_RECV + 8 * 7 + myRank, nrecvs);

                    int tag = VICO_SOLVER_TAG + 7;

                    Ippl::Comm->recv(i, tag, fd_m, *buf, nrecvs * sizeof(Trhs), nrecvs);
                    buf->resetReadPos();

                    unpack<Mesh, Centering>(intersection, view, fd_m, nghost, ldom, true, true, true);
                }
            }
        }

        // Wait for all messages to be received
        if (requests.size() > 0) {
            MPI_Waitall(requests.size(), requests.data(), MPI_STATUSES_IGNORE);
        }
        Ippl::Comm->barrier();
    };
}  // namespace ippl<|MERGE_RESOLUTION|>--- conflicted
+++ resolved
@@ -422,11 +422,7 @@
             grnL_m.initialize(*mesh4_m, *layout4_m);
 
             // create a Complex-to-Complex FFT object to transform for layout4
-<<<<<<< HEAD
-            fft4n_m = std::make_unique<FFT<CCTransform, Dim, Trhs, M>>(*layout4_m, this->params_m);
-=======
-            fft4n_m = std::make_unique<FFT<CCTransform, Dim, double, Mesh, Centering>>(*layout4_m, this->params_m);
->>>>>>> 310d6fe5
+            fft4n_m = std::make_unique<FFT<CCTransform, Dim, Trhs, Mesh, Centering>>(*layout4_m, this->params_m);
 
             IpplTimings::stopTimer(initialize_vico);
         }
@@ -951,17 +947,10 @@
     ////////////////////////////////////////////////////////////////////////
     // calculate FFT of the Green's function
 
-<<<<<<< HEAD
-    template <typename Tlhs, typename Trhs, unsigned Dim, class M, class C>
+    template <typename Tlhs, typename Trhs, unsigned Dim, class Mesh, class Centering>
     void FFTPoissonSolver<Tlhs, Trhs, Dim, M, C>::greensFunction() {
         Trhs pi = std::acos(-1.0);
         grn_mr  = 0.0;
-=======
-    template <typename Tlhs, typename Trhs, unsigned Dim, class Mesh, class Centering>
-    void FFTPoissonSolver<Tlhs, Trhs, Dim, Mesh, Centering>::greensFunction() {
-        const double pi = std::acos(-1.0);
-        grn_mr          = 0.0;
->>>>>>> 310d6fe5
 
         if (alg_m == "VICO") {
             Vector_t l(hr_m * nr_m);
