--- conflicted
+++ resolved
@@ -68,19 +68,10 @@
     Kokkos::fence();
 }
 
-<<<<<<< HEAD
 template <bool isVec, typename Tb, typename Tf>
 void unpack_impl(const ippl::NDIndex<3> intersect, const Kokkos::View<Tf***>& view,
             ippl::detail::FieldBufferData<Tb>& fd, int nghost, const ippl::NDIndex<3> ldom,
             size_t dim=0, bool x=false, bool y=false, bool z=false) {
-=======
-template <class Mesh, class Centering>
-void unpack(const ippl::NDIndex<3> intersect,
-            const typename ippl::Field<double, 3, Mesh, Centering>::view_type& view,
-            ippl::detail::FieldBufferData<double>& fd, int nghost, const ippl::NDIndex<3> ldom,
-            bool x = false, bool y = false, bool z = false) {
-    typename ippl::Field<double, 1, Mesh, Centering>::view_type& buffer = fd.buffer;
->>>>>>> 6d082245
 
     Kokkos::View<Tb*>& buffer = fd.buffer;
 
@@ -97,19 +88,9 @@
                                                 {last0, last1, last2}),
             KOKKOS_LAMBDA(const size_t i, const size_t j, const size_t k) {
 
-<<<<<<< HEAD
                 int ig = i - first0;
                 int jg = j - first1;
                 int kg = k - first2;
-=======
-template <class Mesh, class Centering>
-void unpack(
-    const ippl::NDIndex<3> intersect,
-    const typename ippl::Field<ippl::Vector<double, 3>, 3, Mesh, Centering>::view_type& view,
-    size_t dim, ippl::detail::FieldBufferData<double>& fd, int nghost,
-    const ippl::NDIndex<3> ldom) {
-    typename ippl::Field<double, 1, Mesh, Centering>::view_type& buffer = fd.buffer;
->>>>>>> 6d082245
 
                 ig = x * (intersect[0].length() - 2*ig - 1) + ig;
                 jg = y * (intersect[1].length() - 2*jg - 1) + jg;
@@ -323,12 +304,7 @@
             grnL_m.initialize(*mesh4_m, *layout4_m);
 
             // create a Complex-to-Complex FFT object to transform for layout4
-<<<<<<< HEAD
             fft4n_m = std::make_unique<FFT<CCTransform, Dim, Tg, Mesh, Centering>>(*layout4_m, this->params_m);
-=======
-            fft4n_m = std::make_unique<FFT<CCTransform, Dim, double, Mesh, Centering>>(
-                *layout4_m, this->params_m);
->>>>>>> 6d082245
 
             IpplTimings::stopTimer(initialize_vico);
         }
@@ -786,12 +762,7 @@
                             requests.resize(requests.size() + 1);
 
                             Communicate::size_type nsends;
-<<<<<<< HEAD
                             pack(intersection, view2, fd_m, nghost2, ldom2, nsends);
-=======
-                            pack<Mesh, Centering>(intersection, view2, fd_m, nghost2, ldom2,
-                                                  nsends);
->>>>>>> 6d082245
 
                             buffer_type buf = Ippl::Comm->getBuffer<Trhs>(IPPL_SOLVER_SEND + i, nsends);
 
@@ -1374,7 +1345,6 @@
                         unpack(intersection, view, fd_m, nghost, ldom);
                     }
                 }
-<<<<<<< HEAD
                         
                 if (ldom.touches(x)) {
                     auto intersection = ldom.intersect(x);
@@ -1578,223 +1548,6 @@
     
                         unpack(intersection, view, fd_m, nghost, ldom, true, false, true);
                     }
-=======
-            }
-
-            if (ldom.touches(x)) {
-                auto intersection = ldom.intersect(x);
-
-                auto xdom = ippl::Index((2 * size[0] - intersection[0].first()),
-                                        (2 * size[0] - intersection[0].last()), -1);
-
-                ippl::NDIndex<Dim> domain4;
-                domain4[0] = xdom;
-                domain4[1] = intersection[1];
-                domain4[2] = intersection[2];
-
-                if (lDomains4[i].touches(domain4)) {
-                    domain4    = lDomains4[i].intersect(domain4);
-                    domain4[0] = ippl::Index(2 * size[0] - domain4[0].first(),
-                                             2 * size[0] - domain4[0].last(), -1);
-
-                    intersection = intersection.intersect(domain4);
-
-                    Communicate::size_type nrecvs;
-                    nrecvs = intersection.size();
-
-                    buffer_type buf =
-                        Ippl::Comm->getBuffer<double>(IPPL_VICO_RECV + 8 + myRank, nrecvs);
-
-                    int tag = VICO_SOLVER_TAG + 1;
-
-                    Ippl::Comm->recv(i, tag, fd_m, *buf, nrecvs * sizeof(double), nrecvs);
-                    buf->resetReadPos();
-
-                    unpack<Mesh, Centering>(intersection, view, fd_m, nghost, ldom, true, false,
-                                            false);
-                }
-            }
-
-            if (ldom.touches(y)) {
-                auto intersection = ldom.intersect(y);
-
-                auto ydom = ippl::Index((2 * size[1] - intersection[1].first()),
-                                        (2 * size[1] - intersection[1].last()), -1);
-
-                ippl::NDIndex<Dim> domain4;
-                domain4[0] = intersection[0];
-                domain4[1] = ydom;
-                domain4[2] = intersection[2];
-
-                if (lDomains4[i].touches(domain4)) {
-                    domain4    = lDomains4[i].intersect(domain4);
-                    domain4[1] = ippl::Index(2 * size[1] - domain4[1].first(),
-                                             2 * size[1] - domain4[1].last(), -1);
-
-                    intersection = intersection.intersect(domain4);
-
-                    Communicate::size_type nrecvs;
-                    nrecvs = intersection.size();
-
-                    buffer_type buf =
-                        Ippl::Comm->getBuffer<double>(IPPL_VICO_RECV + 8 * 2 + myRank, nrecvs);
-
-                    int tag = VICO_SOLVER_TAG + 2;
-
-                    Ippl::Comm->recv(i, tag, fd_m, *buf, nrecvs * sizeof(double), nrecvs);
-                    buf->resetReadPos();
-
-                    unpack<Mesh, Centering>(intersection, view, fd_m, nghost, ldom, false, true,
-                                            false);
-                }
-            }
-
-            if (ldom.touches(z)) {
-                auto intersection = ldom.intersect(z);
-
-                auto zdom = ippl::Index((2 * size[2] - intersection[2].first()),
-                                        (2 * size[2] - intersection[2].last()), -1);
-
-                ippl::NDIndex<Dim> domain4;
-                domain4[0] = intersection[0];
-                domain4[1] = intersection[1];
-                domain4[2] = zdom;
-
-                if (lDomains4[i].touches(domain4)) {
-                    domain4    = lDomains4[i].intersect(domain4);
-                    domain4[2] = ippl::Index(2 * size[2] - domain4[2].first(),
-                                             2 * size[2] - domain4[2].last(), -1);
-
-                    intersection = intersection.intersect(domain4);
-
-                    Communicate::size_type nrecvs;
-                    nrecvs = intersection.size();
-
-                    buffer_type buf =
-                        Ippl::Comm->getBuffer<double>(IPPL_VICO_RECV + 8 * 3 + myRank, nrecvs);
-
-                    int tag = VICO_SOLVER_TAG + 3;
-
-                    Ippl::Comm->recv(i, tag, fd_m, *buf, nrecvs * sizeof(double), nrecvs);
-                    buf->resetReadPos();
-
-                    unpack<Mesh, Centering>(intersection, view, fd_m, nghost, ldom, false, false,
-                                            true);
-                }
-            }
-
-            if (ldom.touches(xy)) {
-                auto intersection = ldom.intersect(xy);
-
-                auto xdom = ippl::Index((2 * size[0] - intersection[0].first()),
-                                        (2 * size[0] - intersection[0].last()), -1);
-                auto ydom = ippl::Index((2 * size[1] - intersection[1].first()),
-                                        (2 * size[1] - intersection[1].last()), -1);
-
-                ippl::NDIndex<Dim> domain4;
-                domain4[0] = xdom;
-                domain4[1] = ydom;
-                domain4[2] = intersection[2];
-
-                if (lDomains4[i].touches(domain4)) {
-                    domain4    = lDomains4[i].intersect(domain4);
-                    domain4[0] = ippl::Index(2 * size[0] - domain4[0].first(),
-                                             2 * size[0] - domain4[0].last(), -1);
-                    domain4[1] = ippl::Index(2 * size[1] - domain4[1].first(),
-                                             2 * size[1] - domain4[1].last(), -1);
-
-                    intersection = intersection.intersect(domain4);
-
-                    Communicate::size_type nrecvs;
-                    nrecvs = intersection.size();
-
-                    buffer_type buf =
-                        Ippl::Comm->getBuffer<double>(IPPL_VICO_RECV + 8 * 4 + myRank, nrecvs);
-
-                    int tag = VICO_SOLVER_TAG + 4;
-
-                    Ippl::Comm->recv(i, tag, fd_m, *buf, nrecvs * sizeof(double), nrecvs);
-                    buf->resetReadPos();
-
-                    unpack<Mesh, Centering>(intersection, view, fd_m, nghost, ldom, true, true,
-                                            false);
-                }
-            }
-
-            if (ldom.touches(yz)) {
-                auto intersection = ldom.intersect(yz);
-
-                auto ydom = ippl::Index((2 * size[1] - intersection[1].first()),
-                                        (2 * size[1] - intersection[1].last()), -1);
-                auto zdom = ippl::Index((2 * size[2] - intersection[2].first()),
-                                        (2 * size[2] - intersection[2].last()), -1);
-
-                ippl::NDIndex<Dim> domain4;
-                domain4[0] = intersection[0];
-                domain4[1] = ydom;
-                domain4[2] = zdom;
-
-                if (lDomains4[i].touches(domain4)) {
-                    domain4    = lDomains4[i].intersect(domain4);
-                    domain4[1] = ippl::Index(2 * size[1] - domain4[1].first(),
-                                             2 * size[1] - domain4[1].last(), -1);
-                    domain4[2] = ippl::Index(2 * size[2] - domain4[2].first(),
-                                             2 * size[2] - domain4[2].last(), -1);
-
-                    intersection = intersection.intersect(domain4);
-
-                    Communicate::size_type nrecvs;
-                    nrecvs = intersection.size();
-
-                    buffer_type buf =
-                        Ippl::Comm->getBuffer<double>(IPPL_VICO_RECV + 8 * 5 + myRank, nrecvs);
-
-                    int tag = VICO_SOLVER_TAG + 5;
-
-                    Ippl::Comm->recv(i, tag, fd_m, *buf, nrecvs * sizeof(double), nrecvs);
-                    buf->resetReadPos();
-
-                    unpack<Mesh, Centering>(intersection, view, fd_m, nghost, ldom, false, true,
-                                            true);
-                }
-            }
-
-            if (ldom.touches(xz)) {
-                auto intersection = ldom.intersect(xz);
-
-                auto xdom = ippl::Index((2 * size[0] - intersection[0].first()),
-                                        (2 * size[0] - intersection[0].last()), -1);
-                auto zdom = ippl::Index((2 * size[2] - intersection[2].first()),
-                                        (2 * size[2] - intersection[2].last()), -1);
-
-                ippl::NDIndex<Dim> domain4;
-                domain4[0] = xdom;
-                domain4[1] = intersection[1];
-                domain4[2] = zdom;
-
-                if (lDomains4[i].touches(domain4)) {
-                    domain4    = lDomains4[i].intersect(domain4);
-                    domain4[0] = ippl::Index(2 * size[0] - domain4[0].first(),
-                                             2 * size[0] - domain4[0].last(), -1);
-                    domain4[2] = ippl::Index(2 * size[2] - domain4[2].first(),
-                                             2 * size[2] - domain4[2].last(), -1);
-
-                    intersection = intersection.intersect(domain4);
-
-                    Communicate::size_type nrecvs;
-                    nrecvs = intersection.size();
-
-                    buffer_type buf =
-                        Ippl::Comm->getBuffer<double>(IPPL_VICO_RECV + 8 * 6 + myRank, nrecvs);
-
-                    int tag = VICO_SOLVER_TAG + 6;
-
-                    Ippl::Comm->recv(i, tag, fd_m, *buf, nrecvs * sizeof(double), nrecvs);
-                    buf->resetReadPos();
-
-                    unpack<Mesh, Centering>(intersection, view, fd_m, nghost, ldom, true, false,
-                                            true);
->>>>>>> 6d082245
                 }
     
                 if (ldom.touches(xyz)) {
@@ -1836,11 +1589,6 @@
                         unpack(intersection, view, fd_m, nghost, ldom, true, true, true);
                     }
 
-<<<<<<< HEAD
-=======
-                    unpack<Mesh, Centering>(intersection, view, fd_m, nghost, ldom, true, true,
-                                            true);
->>>>>>> 6d082245
                 }
             }
 
