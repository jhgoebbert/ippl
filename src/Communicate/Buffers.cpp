--- conflicted
+++ resolved
@@ -40,36 +40,14 @@
 namespace ippl {
     namespace mpi {
 
-        void Communicator::setDefaultOverallocation(double factor) {
+        void Communicate::setDefaultOverallocation(double factor) {
             defaultOveralloc_m = factor;
         }
 
-<<<<<<< HEAD
-#if __cplusplus < 202002L
-        struct ClearMap {
-            template <typename Map>
-            void operator()(Map&& m) {
-                m.clear();
-            }
-        };
-#endif
-
-        void Communicator::deleteAllBuffers() {
-#if __cplusplus < 202002L
-            buffers_m.forAll(ClearMap{});
-#else
+        void Communicate::deleteAllBuffers() {
             buffers_m.forAll([]<typename Map>(Map&& m) {
                 m.clear();
             });
-#endif
         }
-    }  // namespace mpi
-=======
-    void Communicate::deleteAllBuffers() {
-        buffers_m.forAll([]<typename Map>(Map&& m) {
-            m.clear();
-        });
-    }
->>>>>>> 6a626426
 
-}  // namespace ippl+    }  // namespace ippl